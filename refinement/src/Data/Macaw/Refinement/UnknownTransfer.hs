--- conflicted
+++ resolved
@@ -123,7 +123,6 @@
 import qualified Data.Macaw.BinaryLoader as MBL
 import qualified Data.Macaw.CFG as MC
 import Data.Macaw.CFG.AssignRhs ( ArchSegmentOff )
-<<<<<<< HEAD
 import qualified Data.Macaw.CFG.Rewriter as RW
 import Data.Macaw.CFG.Block ( TermStmt(..) )
 import Data.Macaw.Discovery ( DiscoveryFunInfo
@@ -138,20 +137,8 @@
                             , parsedBlocks
                             , stmtsTerm
                             )
-import Data.Macaw.Refinement.FuncBlockUtils ( BlockIdentifier, blockID
+import Data.Macaw.Refinement.FuncBlockUtils ( BlockIdentifier(..), blockID
                                             , funForBlock, getBlock )
-=======
-import Data.Macaw.Discovery.State ( DiscoveryFunInfo
-                                  , DiscoveryState(..)
-                                  , ParsedBlock(..)
-                                  , ParsedTermStmt(ClassifyFailure)
-                                  , blockStatementList
-                                  , funInfo
-                                  , parsedBlocks
-                                  , stmtsTerm
-                                  )
-import Data.Macaw.Refinement.FuncBlockUtils ( BlockIdentifier(..), blockID, getBlock )
->>>>>>> 72c54dcf
 import Data.Macaw.Refinement.Path ( FuncBlockPath(..)
                                   , buildFuncPath, pathDepth, pathForwardTrails
                                   , pathTo, takePath )
@@ -259,17 +246,13 @@
                  return $ maybe Nothing (Just . updateDiscovery inpDS blk) soln
 
 
-<<<<<<< HEAD
+
 updateDiscovery :: ( MC.RegisterInfo (MC.ArchReg arch)
                    , KnownNat (MC.ArchAddrWidth arch)
                    , MC.ArchConstraints arch
                    ) =>
                    DiscoveryState arch
-                -> Some (ParsedBlock arch)
-=======
-updateDiscovery :: DiscoveryState arch
                 -> ParsedBlock arch ids
->>>>>>> 72c54dcf
                 -> Solution arch
                 -> DiscoveryState arch
 updateDiscovery inpDS b@(Some pblk) soln =
