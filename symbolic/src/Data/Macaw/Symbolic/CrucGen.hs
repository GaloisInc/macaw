{-|
Copyright        : (c) Galois, Inc 2015-2017
Maintainer       : Joe Hendrix <jhendrix@galois.com>

This defines the core operations for mapping from Reopt to Crucible.
-}
{-# LANGUAGE BangPatterns #-}
{-# LANGUAGE ConstraintKinds #-}
{-# LANGUAGE CPP #-}
{-# LANGUAGE DataKinds #-}
{-# LANGUAGE EmptyCase #-}
{-# LANGUAGE EmptyDataDecls #-}
{-# LANGUAGE FlexibleContexts #-}
{-# LANGUAGE GADTs #-}
{-# LANGUAGE GeneralizedNewtypeDeriving #-}
{-# LANGUAGE InstanceSigs #-}
{-# LANGUAGE LambdaCase #-}
{-# LANGUAGE MultiParamTypeClasses #-}
{-# LANGUAGE OverloadedStrings #-}
{-# LANGUAGE PolyKinds #-}
{-# LANGUAGE RankNTypes #-}
{-# LANGUAGE ScopedTypeVariables #-}
{-# LANGUAGE TupleSections #-}
{-# LANGUAGE TypeFamilies #-}
{-# LANGUAGE TypeOperators #-}
{-# LANGUAGE TypeApplications #-}
{-# LANGUAGE UndecidableInstances #-}
{-# LANGUAGE TemplateHaskell #-}
{-# LANGUAGE PatternGuards #-}
module Data.Macaw.Symbolic.CrucGen
  ( MacawSymbolicArchFunctions(..)
  , crucArchRegTypes
  , MacawExt
  , MacawExprExtension(..)
  , MacawOverflowOp(..)
  , MacawStmtExtension(..)
  , MacawFunctionArgs
  , MacawFunctionResult
  , ArchAddrCrucibleType
  , MacawCrucibleRegTypes
  , ArchRegStruct
  , MacawArchConstraints
  , MacawArchStmtExtension
    -- ** Operations for implementing new backends.
  , CrucGen
  , MacawMonad
  , runMacawMonad
  , addMacawBlock
  , mmFreshNonce
  , mmNonceGenerator
  , mmExecST
  , BlockLabelMap
  , addParsedBlock
  , nextStatements
  , valueToCrucible
  , evalArchStmt
  , MemSegmentMap
  , MacawCrucibleValue(..)
    -- * Additional exports
  , runCrucGen
  , setMachineRegs
  , addTermStmt
  , parsedBlockLabel
  , ArchAddrWidthRepr
  , addrWidthIsPos
  , getRegs
  , addStatementList
  , addMacawStmt
  , addMacawParsedTermStmt
  , addStmt
  , appAtom
  , toBits
  , getRegValue
  , bvLit
  , archAddrWidth
  ) where

import           Control.Lens hiding (Empty, (:>))
import           Control.Monad ( foldM )
import           Control.Monad.Except
import           Control.Monad.ST
import           Control.Monad.State.Strict
import           Data.Bits
import qualified Data.Macaw.CFG as M
import qualified Data.Macaw.CFG.Block as M
import qualified Data.Macaw.Discovery.State as M
import qualified Data.Macaw.Types as M
import           Data.Map.Strict (Map)
import qualified Data.Map.Strict as Map
import           Data.Maybe
import           Data.Parameterized.Classes
import           Data.Parameterized.Context as Ctx
import qualified Data.Parameterized.List as P
import           Data.Parameterized.Map (MapF)
import qualified Data.Parameterized.Map as MapF
import           Data.Parameterized.NatRepr
import           Data.Parameterized.Nonce (Nonce, NonceGenerator, freshNonce)
import           Data.Parameterized.Pair
import           Data.Parameterized.Some
import qualified Data.Parameterized.TH.GADT as U
import           Data.Parameterized.TraversableF
import           Data.Parameterized.TraversableFC
import           Data.Proxy
import qualified Data.Sequence as Seq
import qualified Data.Set as Set
import qualified Data.Text as Text
import           Data.Word
import           Text.PrettyPrint.ANSI.Leijen hiding ((<$>))

import           What4.ProgramLoc as C
import qualified What4.Symbol as C

import qualified Lang.Crucible.CFG.Expr as C
import qualified Lang.Crucible.CFG.Reg as CR
import qualified Lang.Crucible.Types as C

import qualified Lang.Crucible.LLVM.MemModel as MM

import           Data.Macaw.Symbolic.PersistentState


-- | The Crucible type of a register state
--
-- The registers are stored in an 'Ctx.Assignment' tagged with their Macaw
-- types; this is a conversion of those Macaw types into Crucible types.
type MacawCrucibleRegTypes (arch :: *) = CtxToCrucibleType (ArchRegContext arch)

-- | The type of the register file in the symbolic simulator
--
-- At run time, this is an 'Ctx.Assignment' of registers (where each register
-- has a Crucible type, which is mapped via 'CtxToCrucibleType' from its Macaw
-- type).
type ArchRegStruct (arch :: *) = C.StructType (MacawCrucibleRegTypes arch)

type ArchAddrCrucibleType arch = MM.LLVMPointerType (M.ArchAddrWidth arch)

-- | The type used for the argument list of every Macaw function translated into Crucible
--
-- In this translation, every function takes a single argument (hence the
-- single-element 'Ctx'): the full register file for the machine.
type MacawFunctionArgs arch = EmptyCtx ::> ArchRegStruct arch

-- | The type used for the return value of every Macaw function translated into Crucible
--
-- Similarly, every function in the translation returns a complete register
-- state.  In this way, every function is a transformer over the register state
-- of the machine (and, implicitly, over the memory model, which is held in a
-- global variable kept in the simulator).
type MacawFunctionResult arch = ArchRegStruct arch

type ArchAddrWidthRepr arch = M.AddrWidthRepr (M.ArchAddrWidth arch)

-- | The type of the architecture-specific extension to the Macaw extension to Crucible
--
-- While 'MacawExt' is the Macaw-specific extension to Crucible to simulate
-- macaw programs, 'MacawExt' itself requires extensions for each
-- architecture-specific backend to support operations that are not natively
-- supported in Crucible.
--
-- The simplest examples are support for systems call instructions and other
-- instructions with effects not expressible as Crucible code.
type family MacawArchStmtExtension (arch :: *) :: (C.CrucibleType -> *) -> C.CrucibleType -> *

type MacawArchConstraints arch =
  ( TraversableFC (MacawArchStmtExtension arch)
  , C.TypeApp (MacawArchStmtExtension arch)
  , C.PrettyApp (MacawArchStmtExtension arch)
  , M.MemWidth (M.RegAddrWidth (M.ArchReg arch))
  , M.PrettyF (M.ArchReg arch)
  )

------------------------------------------------------------------------
-- CrucPersistentState

-- | Architecture-specific information needed to translate from Macaw to Crucible
--
-- Note that the constructor for this type is exposed to allow for new
-- implementations of architecture-specific backends.  Most client code will not
-- need to construct (or inspect) values of this type.  Values of this type
-- should be obtained via the 'archFunctions' field of the 'ArchVals'.
data MacawSymbolicArchFunctions arch
  = MacawSymbolicArchFunctions
  { crucGenArchConstraints
    :: !(forall a . ((M.RegisterInfo (M.ArchReg arch), MacawArchConstraints arch) => a) -> a)
  , crucGenRegAssignment :: !(Ctx.Assignment (M.ArchReg arch) (ArchRegContext arch))
    -- ^ Map from indices in the ArchRegContext to the associated register.
  , crucGenRegStructType :: !(C.TypeRepr (ArchRegStruct arch))
    -- ^ Type of structure with arch regs.  This can be computed from
    -- @crucGenRegAssignment@, but is cached here to save memory (A
    -- LOT of memory---TypeReprs were dominating the heap).
  , crucGenArchRegName :: !(forall tp . M.ArchReg arch tp -> C.SolverSymbol)
    -- ^ Provides a solver name to use for referring to register.
  , crucGenArchFn :: !(forall ids h s tp
                         . M.ArchFn arch (M.Value arch ids) tp
                         -> CrucGen arch ids h s (CR.Atom s (ToCrucibleType tp)))
     -- ^ Generate crucible for architecture-specific function.
  , crucGenArchStmt
    :: !(forall ids h s . M.ArchStmt arch (M.Value arch ids) -> CrucGen arch ids h s ())
     -- ^ Generate crucible for architecture-specific statement.
  , crucGenArchTermStmt :: !(forall ids h s
                               . M.ArchTermStmt arch ids
                               -> M.RegState (M.ArchReg arch) (M.Value arch ids)
                               -> CrucGen arch ids h s ())
     -- ^ Generate crucible for architecture-specific terminal statement.
  }

crucGenAddrWidth :: MacawSymbolicArchFunctions arch -> ArchAddrWidthRepr arch
crucGenAddrWidth fns =
  crucGenArchConstraints fns $ M.addrWidthRepr Proxy

-- | Return types of registers in Crucible
<<<<<<< HEAD
crucArchRegTypes
  :: MacawSymbolicArchFunctions arch
  -> Assignment C.TypeRepr (MacawCrucibleRegTypes arch)
crucArchRegTypes arch_fns = crucGenArchConstraints arch_fns $
  typeCtxToCrucible $ fmapFC M.typeRepr $ crucGenRegAssignment arch_fns
=======
crucArchRegTypes ::
  MacawSymbolicArchFunctions arch ->
  Assignment C.TypeRepr (CtxToCrucibleType (ArchRegContext arch))
crucArchRegTypes archFns = case crucGenRegStructType archFns of
  C.StructRepr tps -> tps
>>>>>>> 957addd2

------------------------------------------------------------------------
-- MacawExprExtension

-- | Different types of arithmetic overflow for the overflow test extension
-- expression ('MacawOverflows')
data MacawOverflowOp
   = Uadc
   -- ^ Unsigned add with carry
   | Sadc
   -- ^ Signed add with carry
   | Usbb
   -- ^ Unsigned subtract with borrow overflow
   | Ssbb
   -- ^ Signed subtract with borrow overflow
  deriving (Eq, Ord, Show)

type BVPtr a       = MM.LLVMPointerType (M.ArchAddrWidth a)
type ArchNatRepr a = NatRepr (M.ArchAddrWidth a)

-- | The extra expressions required to extend Crucible to support simulating
-- Macaw programs
data MacawExprExtension (arch :: *)
                        (f :: C.CrucibleType -> *)
                        (tp :: C.CrucibleType) where
  -- | Test to see if a given operation ('MacawOverflowOp') overflows
  --
  -- The operation being tested for is the first operand.  The two operands of
  -- 'C.BVType' are the numeric operands.  The 'C.BoolType' operand is the carry
  -- in or borrow bit (depending on the operation)
  MacawOverflows :: (1 <= w)
                 => !MacawOverflowOp
                 -> !(NatRepr w)
                 -> !(f (C.BVType w))
                 -> !(f (C.BVType w))
                 -> !(f C.BoolType)
                 -> MacawExprExtension arch f C.BoolType

  -- | Treat an LLVM pointer as a bitvector
  PtrToBits
    :: (1 <= w)
    => !(NatRepr w)
    -> !(f (MM.LLVMPointerType w))
    -> MacawExprExtension arch f (C.BVType w)

  -- | Treat a bitvector as a pointer, which we can read from if it is a valid
  -- pointer.  The simulator will attempt the conversion with
  -- 'MM.llvmPointer_bv', which generates side conditions that will be tested by
  -- the solver.
  BitsToPtr ::
    (1 <= w) =>
    !(NatRepr w) ->
    !(f (C.BVType w)) ->
    MacawExprExtension arch f (MM.LLVMPointerType w)

  -- | A null pointer.
  MacawNullPtr
    :: !(ArchAddrWidthRepr arch)
    -> MacawExprExtension arch f (BVPtr arch)

instance C.PrettyApp (MacawExprExtension arch) where
  ppApp f a0 =
    case a0 of
      MacawOverflows o w x y c ->
        let mnem = "macawOverflows_" ++ show o ++ "_" ++ show w
         in sexpr mnem [f x, f y, f c]

      PtrToBits w x  -> sexpr ("ptr_to_bits_" ++ show w) [f x]
      BitsToPtr w x  -> sexpr ("bits_to_ptr_" ++ show w) [f x]

      MacawNullPtr _ -> sexpr "null_ptr" []

addrWidthIsPos :: M.AddrWidthRepr w -> LeqProof 1 w
addrWidthIsPos M.Addr32 = LeqProof
addrWidthIsPos M.Addr64 = LeqProof

instance C.TypeApp (MacawExprExtension arch) where
  appType x =
    case x of
      MacawOverflows {} -> C.knownRepr
      PtrToBits w _     -> C.BVRepr w
      BitsToPtr w _     -> MM.LLVMPointerRepr w
      MacawNullPtr w | LeqProof <- addrWidthIsPos w -> MM.LLVMPointerRepr (M.addrWidthNatRepr w)


------------------------------------------------------------------------
-- MacawStmtExtension

-- | Extra extension statements required for Crucible to simulate Macaw programs
--
-- Note that the various @*Ptr@ operations below are statements, rather than
-- expressions, because they need to access memory (via the Crucible global
-- variable that contains the current memory model).
data MacawStmtExtension (arch :: *)
                        (f    :: C.CrucibleType -> *)
                        (tp   :: C.CrucibleType)
  where

  -- | Read from memory.
  --
  -- The 'M.MemRepr' describes the endianness and size of the read.
  MacawReadMem ::
    !(ArchAddrWidthRepr arch) ->

    -- Info about memory (endianness, size)
    !(M.MemRepr tp) ->

    -- Pointer to read from.
    !(f (ArchAddrCrucibleType arch)) ->

    MacawStmtExtension arch f (ToCrucibleType tp)


  -- | Read from memory, if the condition is True.
  -- Otherwise, just return the given value.
  MacawCondReadMem
    :: !(ArchAddrWidthRepr arch)
    -- Info about memory (endianness, size)
    -> !(M.MemRepr tp)
    -- Condition
    -> !(f C.BoolType)
    -- Pointer to read from
    -> !(f (ArchAddrCrucibleType arch))
    -- Default value, returned if the condition is False.
    -> !(f (ToCrucibleType tp))
    -> MacawStmtExtension arch f (ToCrucibleType tp)

  -- | Write to memory
  MacawWriteMem
    :: !(ArchAddrWidthRepr arch)
    -> !(M.MemRepr tp)
    -> !(f (ArchAddrCrucibleType arch))
    -> !(f (ToCrucibleType tp))
    -> MacawStmtExtension arch f C.UnitType

  -- | Convert a literal address (from Macaw) into a pointer in the LLVM memory model
  MacawGlobalPtr
    :: !(ArchAddrWidthRepr arch)
    -> !(M.MemAddr (M.ArchAddrWidth arch))
    -> MacawStmtExtension arch f (BVPtr arch)


  -- | Generate a fresh symbolic variable of the given type.
  MacawFreshSymbolic
    :: !(M.TypeRepr tp)
    -> MacawStmtExtension arch f (ToCrucibleType tp)

  -- | Look up the function handle for the current call given the entire register and memory state
  --
  -- This special statement takes an entire register state and computes the
  -- function that the program would jump to next.  Callers of the simulator
  -- provide the translation function.  Normally, this translation function will
  -- inspect the value of the instruction pointer and map that to a function
  -- address, possibly translating the function into a Crucible CFG on the fly.
  --
  -- This needs to be a statement to support the dynamic translation of the
  -- target CFG, and especially the registration of that CFG with the simulator.
  MacawLookupFunctionHandle :: !(Assignment C.TypeRepr (CtxToCrucibleType (ArchRegContext arch)))
                            -> !(f (ArchRegStruct arch))
                            -> MacawStmtExtension arch f (C.FunctionHandleType (Ctx.EmptyCtx Ctx.::> ArchRegStruct arch) (ArchRegStruct arch))

  -- | An architecture-specific machine instruction, for which an interpretation
  -- is required.  This interpretation must be provided by callers via the
  -- 'macawExtensions' function.
  MacawArchStmtExtension ::
    !(MacawArchStmtExtension arch f tp) ->
    MacawStmtExtension arch f tp

  -- | Metadata about updates to machine registers
  --
  -- After a machine instruction is finished executing, this statement records
  -- which Crucible values are logically in each machine register.
  MacawArchStateUpdate :: !(M.ArchMemAddr arch) ->
                          !(MapF.MapF (M.ArchReg arch) (MacawCrucibleValue f)) ->
                          MacawStmtExtension arch f C.UnitType

  -- | Record the start of the translation of a machine instruction
  --
  -- The instructions between a MacawInstructionStart and a MacawArchStateUpdate
  -- all correspond to a single machine instruction.  This metadata includes
  -- enough information to figure out exactly which machine instruction that is.
  MacawInstructionStart :: !(M.ArchSegmentOff arch)
                        -> !(M.ArchAddrWord arch)
                        -> !Text.Text
                        -> MacawStmtExtension arch f C.UnitType

  -- NOTE: The Ptr* operations below are statements and not expressions
  -- because they need to read the memory variable, to determine if their
  -- inputs are valid pointers.

  -- | Equality for pointer or bit-vector.
  PtrEq ::
    !(ArchAddrWidthRepr arch) ->
    !(f (BVPtr arch)) ->
    !(f (BVPtr arch)) ->
    MacawStmtExtension arch f C.BoolType

  -- | Unsigned comparison for pointer/bit-vector.
  PtrLeq ::
    !(ArchAddrWidthRepr arch) ->
    !(f (BVPtr arch)) ->
    !(f (BVPtr arch)) ->
    MacawStmtExtension arch f C.BoolType

  -- | Unsigned comparison for pointer/bit-vector.
  PtrLt ::
    !(ArchAddrWidthRepr arch) ->
    !(f (BVPtr arch)) ->
    !(f (BVPtr arch)) ->
    MacawStmtExtension arch f C.BoolType

  -- | Mux for pointers or bit-vectors.
  PtrMux ::
    !(ArchAddrWidthRepr arch) ->
    !(f C.BoolType) ->
    !(f (BVPtr arch)) ->
    !(f (BVPtr arch)) ->
    MacawStmtExtension arch f (BVPtr arch)

  -- | Add a pointer to a bit-vector, or two bit-vectors.
  PtrAdd ::
    !(ArchAddrWidthRepr arch) ->
    !(f (BVPtr arch)) ->
    !(f (BVPtr arch)) ->
    MacawStmtExtension arch f (BVPtr arch)

  -- | Subtract two pointers, two bit-vectors, or bit-vector from a pointer.
  PtrSub ::
    !(ArchAddrWidthRepr arch) ->
    !(f (BVPtr arch)) ->
    !(f (BVPtr arch)) ->
    MacawStmtExtension arch f (BVPtr arch)

  -- | And together two items.  Usually these are going to be bit-vectors,
  -- but sometimes we need to support "and"-ing a pointer with a constant,
  -- which happens when trying to align a pointer.
  PtrAnd ::
    !(ArchAddrWidthRepr arch) ->
    !(f (BVPtr arch)) ->
    !(f (BVPtr arch)) ->
    MacawStmtExtension arch f (BVPtr arch)



instance TraversableFC (MacawArchStmtExtension arch)
      => FunctorFC (MacawStmtExtension arch) where
  fmapFC = fmapFCDefault

instance TraversableFC (MacawArchStmtExtension arch)
      => FoldableFC (MacawStmtExtension arch) where
  foldMapFC = foldMapFCDefault

sexpr :: String -> [Doc] -> Doc
sexpr s [] = text s
sexpr s l  = parens (text s <+> hsep l)

instance (C.PrettyApp (MacawArchStmtExtension arch),
          M.PrettyF (M.ArchReg arch),
          M.MemWidth (M.RegAddrWidth (M.ArchReg arch)))
      => C.PrettyApp (MacawStmtExtension arch) where
  ppApp :: forall f . (forall (x :: C.CrucibleType) . f x -> Doc) -> (forall (x :: C.CrucibleType) . MacawStmtExtension arch f x -> Doc)
  ppApp f a0 =
    case a0 of
      MacawReadMem _ r a     -> sexpr "macawReadMem"       [pretty r, f a]
      MacawCondReadMem _ r c a d -> sexpr "macawCondReadMem" [pretty r, f c, f a, f d ]
      MacawWriteMem _ r a v  -> sexpr "macawWriteMem"      [pretty r, f a, f v]
      MacawGlobalPtr _ x -> sexpr "global" [ text (show x) ]

      MacawFreshSymbolic r -> sexpr "macawFreshSymbolic" [ text (show r) ]
      MacawLookupFunctionHandle _ regs -> sexpr "macawLookupFunctionHandle" [ f regs ]
      MacawArchStmtExtension a -> C.ppApp f a
      MacawArchStateUpdate addr m ->
        let prettyArchStateBinding :: forall tp . M.ArchReg arch tp -> MacawCrucibleValue f tp -> [Doc] -> [Doc]
            prettyArchStateBinding reg (MacawCrucibleValue val) acc =
              (M.prettyF reg <> text " => " <> f val) : acc
        in sexpr "macawArchStateUpdate" [pretty addr, semiBraces (MapF.foldrWithKey prettyArchStateBinding [] m)]
      MacawInstructionStart baddr ioff t ->
        sexpr "macawInstructionStart" [ pretty baddr, pretty ioff, text (show t) ]
      PtrEq _ x y    -> sexpr "ptr_eq" [ f x, f y ]
      PtrLt _ x y    -> sexpr "ptr_lt" [ f x, f y ]
      PtrLeq _ x y   -> sexpr "ptr_leq" [ f x, f y ]
      PtrAdd _ x y   -> sexpr "ptr_add" [ f x, f y ]
      PtrSub _ x y   -> sexpr "ptr_sub" [ f x, f y ]
      PtrAnd _ x y   -> sexpr "ptr_and" [ f x, f y ]
      PtrMux _ c x y -> sexpr "ptr_mux" [ f c, f x, f y ]


instance C.TypeApp (MacawArchStmtExtension arch)
      => C.TypeApp (MacawStmtExtension arch) where
  appType (MacawReadMem _ r _) = memReprToCrucible r
  appType (MacawCondReadMem _ r _ _ _) = memReprToCrucible r
  appType (MacawWriteMem _ _ _ _) = C.knownRepr
  appType (MacawGlobalPtr w _)
    | LeqProof <- addrWidthIsPos w = MM.LLVMPointerRepr (M.addrWidthNatRepr w)
  appType (MacawFreshSymbolic r) = typeToCrucible r
  appType (MacawLookupFunctionHandle regTypes _) = C.FunctionHandleRepr (Ctx.singleton (C.StructRepr regTypes)) (C.StructRepr regTypes)
  appType (MacawArchStmtExtension f) = C.appType f
  appType MacawArchStateUpdate {} = C.knownRepr
  appType MacawInstructionStart {} = C.knownRepr
  appType PtrEq {}            = C.knownRepr
  appType PtrLt {}            = C.knownRepr
  appType PtrLeq {}           = C.knownRepr
  appType (PtrAdd w _ _)   | LeqProof <- addrWidthIsPos w = MM.LLVMPointerRepr (M.addrWidthNatRepr w)
  appType (PtrAnd w _ _)   | LeqProof <- addrWidthIsPos w = MM.LLVMPointerRepr (M.addrWidthNatRepr w)
  appType (PtrSub w _ _)   | LeqProof <- addrWidthIsPos w = MM.LLVMPointerRepr (M.addrWidthNatRepr w)
  appType (PtrMux w _ _ _) | LeqProof <- addrWidthIsPos w = MM.LLVMPointerRepr (M.addrWidthNatRepr w)

------------------------------------------------------------------------
-- MacawExt

-- | The Crucible extension used to represent Macaw-specific operations
data MacawExt (arch :: *)

type instance C.ExprExtension (MacawExt arch) = MacawExprExtension arch
type instance C.StmtExtension (MacawExt arch) = MacawStmtExtension arch

instance MacawArchConstraints arch
      => C.IsSyntaxExtension (MacawExt arch)

-- | Map from indices of segments without a fixed base address to a
-- global variable storing the base address.
--
-- This uses a global variable so that we can do the translation, and then
-- decide where to locate it without requiring us to also pass the values
-- around arguments.
type MemSegmentMap w = Map M.RegionIndex (CR.GlobalVar (C.BVType w))

-- | State used for generating blocks
data CrucGenState arch ids h s
   = CrucGenState
   { translateFns       :: !(MacawSymbolicArchFunctions arch)
   , crucMemBaseAddrMap :: !(MemSegmentMap (M.ArchAddrWidth arch))
     -- ^ Map from memory region to base address
   , crucRegIndexMap :: !(RegIndexMap arch)
     -- ^ Map from architecture register to Crucible/Macaw index pair.
   , crucPState      :: !(CrucPersistentState ids h s)
     -- ^ State that persists across blocks.
   , crucRegisterReg :: !(CR.Reg s (ArchRegStruct arch))
   , macawPositionFn :: !(M.ArchAddrWord arch -> C.Position)
     -- ^ Map from offset to Crucible position.
   , blockLabel :: (CR.Label s)
     -- ^ Label for this block we are translating
   , codeOff    :: !(M.ArchAddrWord arch)
     -- ^ Offset
   , codePos    :: !C.Position
     -- ^ Position (cached from 'codeOff')
   , prevStmts  :: ![C.Posd (CR.Stmt (MacawExt arch) s)]
     -- ^ List of states in reverse order
   , toBitsCache :: !(MapF (PtrAtom s) (BVAtom s))
   , fromBitsCache :: !(MapF (BVAtom s) (PtrAtom s))
   }

newtype PtrAtom s w = PtrAtom { getPtrAtom :: CR.Atom s (MM.LLVMPointerType w) }

instance TestEquality (PtrAtom s) where
  testEquality x y =
    testEquality (getPtrAtom x) (getPtrAtom y) <&> \Refl -> Refl

instance OrdF (PtrAtom s) where
  compareF x y =
    case compareF (getPtrAtom x) (getPtrAtom y) of
      LTF -> LTF
      EQF -> EQF
      GTF -> GTF

newtype BVAtom s w = BVAtom { getBVAtom :: CR.Atom s (C.BVType w) }

instance TestEquality (BVAtom s) where
  testEquality x y =
    testEquality (getBVAtom x) (getBVAtom y) <&> \Refl -> Refl

instance OrdF (BVAtom s) where
  compareF x y =
    case compareF (getBVAtom x) (getBVAtom y) of
      LTF -> LTF
      EQF -> EQF
      GTF -> GTF

crucPStateLens ::
  Simple Lens (CrucGenState arch ids h s) (CrucPersistentState ids h s)
crucPStateLens = lens crucPState (\s v -> s { crucPState = v })

toBitsCacheLens ::
  Simple Lens (CrucGenState arch ids h s) (MapF (PtrAtom s) (BVAtom s))
toBitsCacheLens = lens toBitsCache (\s v -> s { toBitsCache = v })

fromBitsCacheLens ::
  Simple Lens (CrucGenState arch ids h s) (MapF (BVAtom s) (PtrAtom s))
fromBitsCacheLens = lens fromBitsCache (\s v -> s { fromBitsCache = v })

assignValueMapLens ::
  Simple Lens (CrucPersistentState ids h s)
              (MapF (M.AssignId ids) (MacawCrucibleValue (CR.Atom s)))
assignValueMapLens = lens assignValueMap (\s v -> s { assignValueMap = v })

type CrucGenRet arch ids h s = (CrucGenState arch ids h s, CR.TermStmt s (MacawFunctionResult arch))

-- | The Crucible generator monad
--
-- This monad provides an environment for constructing Crucible blocks from
-- Macaw blocks, including the translation of values while preserving sharing
-- and the construction of a control flow graph.
newtype CrucGen arch ids h s r
   = CrucGen { unCrucGen
               :: CrucGenState arch ids h s
                  -> (CrucGenState arch ids h s
                      -> r
                      -> ST h (CrucGenRet arch ids h s))
                  -> ST h (CrucGenRet arch ids h s)
             }

instance Functor (CrucGen arch ids h s) where
  {-# INLINE fmap #-}
  fmap f m = CrucGen $ \s0 cont -> unCrucGen m s0 $ \s1 v -> cont s1 (f v)

instance Applicative (CrucGen arch ids h s) where
  {-# INLINE pure #-}
  pure !r = CrucGen $ \s cont -> cont s r
  {-# INLINE (<*>) #-}
  mf <*> ma = CrucGen $ \s0 cont -> unCrucGen mf s0
                      $ \s1 f -> unCrucGen ma s1
                      $ \s2 a -> cont s2 (f a)

instance Monad (CrucGen arch ids h s) where
  {-# INLINE (>>=) #-}
  m >>= h = CrucGen $ \s0 cont -> unCrucGen m s0 $ \s1 r -> unCrucGen (h r) s1 cont

instance MonadState (CrucGenState arch ids h s) (CrucGen arch ids h s) where
  get = CrucGen $ \s cont -> cont s s
  put s = CrucGen $ \_ cont -> cont s ()

cgExecST :: ST h a -> CrucGen arch ids h s a
cgExecST m = CrucGen $ \s cont -> m >>= cont s

-- | A NatRepr corresponding to the architecture width.
archAddrWidth :: CrucGen arch ids h s (ArchAddrWidthRepr arch)
archAddrWidth = crucGenAddrWidth . translateFns <$> get

-- | Get current position
getPos :: CrucGen arch ids h s C.Position
getPos = gets codePos

addStmt :: CR.Stmt (MacawExt arch) s -> CrucGen arch ids h s ()
addStmt stmt = seq stmt $ do
  p <- getPos
  s <- get
  let pstmt = C.Posd p stmt
  let prev = prevStmts s
  seq pstmt $ seq prev $ do
  put $! s { prevStmts = pstmt : prev }

addTermStmt :: CR.TermStmt s (MacawFunctionResult arch)
            -> CrucGen arch ids h s a
addTermStmt tstmt = do
  CrucGen $ \s _ -> pure (s, tstmt)
{-
  let termPos = macawPositionFn s (codeOff s)
  let lbl = blockLabel s
  let stmts = Seq.fromList (reverse (prevStmts s))
  let term = C.Posd termPos tstmt
  let blk = CR.mkBlock (CR.LabelID lbl) Set.empty stmts term
  pure $ (crucPState s, blk)
-}

freshValueIndex :: CrucGen arch ids h s (Nonce s tp)
freshValueIndex = do
  s <- get
  let ps = crucPState s
  let ng = nonceGen ps
  cgExecST $ freshNonce ng

mmNonceGenerator :: MacawMonad arch ids h s (NonceGenerator (ST h) s)
mmNonceGenerator = gets nonceGen

mmFreshNonce :: MacawMonad arch ids h s (Nonce s tp)
mmFreshNonce = do
  ng <- gets nonceGen
  mmExecST $ freshNonce ng

-- | Evaluate the crucible app and return a reference to the result.
evalAtom :: CR.AtomValue (MacawExt arch) s ctp -> CrucGen arch ids h s (CR.Atom s ctp)
evalAtom av = do
  archFns <- gets translateFns
  crucGenArchConstraints archFns $ do
  p <- getPos
  i <- freshValueIndex
  -- Make atom
  let !tp = CR.typeOfAtomValue av
  let atom = CR.Atom { CR.atomPosition = p
                     , CR.atomId = i
                     , CR.atomSource = CR.Assigned
                     , CR.typeOfAtom = tp
                     }
  addStmt $ CR.DefineAtom atom av
  pure $! atom

-- | Evaluate the crucible app and return a reference to the result.
crucibleValue :: C.App (MacawExt arch) (CR.Atom s) ctp -> CrucGen arch ids h s (CR.Atom s ctp)
crucibleValue = evalAtom . CR.EvalApp

-- | Evaluate a Macaw expression extension
evalMacawExt :: MacawExprExtension arch (CR.Atom s) tp -> CrucGen arch ids h s (CR.Atom s tp)
evalMacawExt = crucibleValue . C.ExtensionApp

-- | Treat a register value as a bit-vector.
toBits ::
  (1 <= w) =>
  NatRepr w ->
  CR.Atom s (MM.LLVMPointerType w) ->
  CrucGen arch ids h s (CR.Atom s (C.BVType w))
toBits w x =
  use (toBitsCacheLens . atF (PtrAtom x)) >>= \case
    Just (BVAtom x') ->
      return x'
    Nothing -> do
      x' <- evalMacawExt (PtrToBits w x)
      assign (toBitsCacheLens . atF (PtrAtom x)) (Just (BVAtom x'))
      assign (fromBitsCacheLens . atF (BVAtom x')) (Just (PtrAtom x))
      return x'

-- | Treat a bit-vector as a register value.
fromBits ::
  (1 <= w) =>
  NatRepr w ->
  CR.Atom s (C.BVType w) ->
  CrucGen arch ids h s (CR.Atom s (MM.LLVMPointerType w))
fromBits w x =
  use (fromBitsCacheLens . atF (BVAtom x)) >>= \case
    Just (PtrAtom x') ->
      return x'
    Nothing -> do
      x' <- evalMacawExt (BitsToPtr w x)
      assign (fromBitsCacheLens . atF (BVAtom x)) (Just (PtrAtom x'))
      assign (toBitsCacheLens . atF (PtrAtom x')) (Just (BVAtom x))
      return x'

getRegs :: CrucGen arch ids h s (CR.Atom s (ArchRegStruct arch))
getRegs = gets crucRegisterReg >>= evalAtom . CR.ReadReg

-- | Return the value associated with the given register
getRegValue :: M.ArchReg arch tp
            -> CrucGen arch ids h s (CR.Atom s (ToCrucibleType tp))
getRegValue r = do
  archFns <- gets translateFns
  idxMap  <- gets crucRegIndexMap
  crucGenArchConstraints archFns $ do
  case MapF.lookup r idxMap of
    Nothing -> fail $ "internal: Register is not bound."
    Just idx -> do
      reg <- gets crucRegisterReg
      regStruct <- evalAtom (CR.ReadReg reg)
      let tp = crucArchRegTypes archFns Ctx.! crucibleIndex idx
      crucibleValue (C.GetStruct regStruct (crucibleIndex idx) tp)

v2c :: M.Value arch ids tp
    -> CrucGen arch ids h s (CR.Atom s (ToCrucibleType tp))
v2c = valueToCrucible

v2c' :: (1 <= w) =>
       NatRepr w ->
       M.Value arch ids (M.BVType w) ->
       CrucGen arch ids h s (CR.Atom s (C.BVType w))
v2c' w x = toBits w =<< valueToCrucible x

-- | Evaluate the crucible app and return a reference to the result.
appAtom :: C.App (MacawExt arch) (CR.Atom s) ctp ->
            CrucGen arch ids h s (CR.Atom s ctp)
appAtom app = evalAtom (CR.EvalApp app)

appBVAtom ::
  (1 <= w) =>
  NatRepr w ->
  C.App (MacawExt arch) (CR.Atom s) (C.BVType w) ->
  CrucGen arch ids h s (CR.Atom s (MM.LLVMPointerType w))
appBVAtom w app = fromBits w =<< appAtom app

addLemma :: (1 <= x, x + 1 <= y) => NatRepr x -> q y -> LeqProof 1 y
addLemma x y =
  leqProof n1 x `leqTrans`
  leqAdd (leqRefl x) n1 `leqTrans`
  leqProof (addNat x n1) y
  where
  n1 :: NatRepr 1
  n1 = knownNat


-- | Create a crucible value for a bitvector literal.
bvLit :: (1 <= w) => NatRepr w -> Integer -> CrucGen arch ids h s (CR.Atom s (C.BVType w))
bvLit w i = crucibleValue (C.BVLit w (i .&. maxUnsigned w))

bitOp2 ::
  (1 <= w) =>
  NatRepr w ->
  (CR.Atom s (C.BVType w) ->
   CR.Atom s (C.BVType w) ->
   C.App (MacawExt arch) (CR.Atom s) (C.BVType w)) ->
   M.Value arch ids (M.BVType w) ->
   M.Value arch ids (M.BVType w) ->
   CrucGen arch ids h s (CR.Atom s (MM.LLVMPointerType w))
bitOp2 w f x y = fromBits w =<< appAtom =<< f <$> v2c' w x <*> v2c' w y





appToCrucible
  :: forall arch ids h s tp
  . M.App (M.Value arch ids) tp
  -> CrucGen arch ids h s (CR.Atom s (ToCrucibleType tp))
appToCrucible app = do
  archFns <- gets translateFns
  crucGenArchConstraints archFns $ do
  case app of

    M.Eq x y ->
      do xv <- v2c x
         yv <- v2c y
         case M.typeRepr x of
           M.BoolTypeRepr -> appAtom (C.BaseIsEq C.BaseBoolRepr xv yv)
           M.BVTypeRepr n ->
             do rW <- archAddrWidth
                case testEquality n (M.addrWidthNatRepr rW) of
                  Just Refl -> evalMacawStmt (PtrEq rW xv yv)
                  Nothing ->
                    appAtom =<< C.BVEq n <$> toBits n xv <*> toBits n yv
           M.FloatTypeRepr _ -> appAtom $ C.FloatEq xv yv
           M.TupleTypeRepr _ -> fail "XXX: Equality on tuples not yet done."


    M.Mux tp c t f ->
      do cond <- v2c c
         tv   <- v2c t
         fv   <- v2c f
         case tp of
           M.BoolTypeRepr -> appAtom (C.BaseIte C.BaseBoolRepr cond tv fv)
           M.BVTypeRepr n ->
             do rW <- archAddrWidth
                case testEquality n (M.addrWidthNatRepr rW) of
                  Just Refl -> evalMacawStmt (PtrMux rW cond tv fv)
                  Nothing -> appBVAtom n =<<
                                C.BVIte cond n <$> toBits n tv <*> toBits n fv
           M.FloatTypeRepr fi ->
             appAtom $ C.FloatIte (floatInfoToCrucible fi) cond tv fv
           M.TupleTypeRepr _ -> fail "XXX: Mux on tuples not yet done."


    M.TupleField tps x i -> do
      let tps' = typeListToCrucible tps
          tp'  = typeToCrucible $ tps P.!! i
      x' <- v2c x
      case Ctx.intIndex (fromIntegral $ P.indexValue i) (Ctx.size tps') of
        Just (Some i') | Just Refl <- testEquality tp' (tps' Ctx.! i') ->
          appAtom $ C.GetStruct x' i' tp'
        _ -> fail ""


    -- Booleans

    M.AndApp x y  -> appAtom =<< C.And     <$> v2c x <*> v2c y
    M.OrApp  x y  -> appAtom =<< C.Or      <$> v2c x <*> v2c y
    M.NotApp x    -> appAtom =<< C.Not     <$> v2c x
    M.XorApp x y  -> appAtom =<< C.BoolXor <$> v2c x <*> v2c y

    -- Extension operations
    M.Trunc x w ->
      do let wx = M.typeWidth x
         LeqProof <- return (addLemma w wx)
         appBVAtom w =<< C.BVTrunc w wx <$> v2c' wx x

    M.SExt x w ->
      do let wx = M.typeWidth x
         appBVAtom w =<< C.BVSext w wx <$> v2c' wx x

    M.UExt x w ->
      do let wx = M.typeWidth x
         appBVAtom w =<< C.BVZext w wx <$> v2c' wx x

    -- Bitvector arithmetic
    M.BVAdd w x y ->
      do xv <- v2c x
         yv <- v2c y
         aw <- archAddrWidth
         case testEquality w (M.addrWidthNatRepr aw) of
           Just Refl -> evalMacawStmt (PtrAdd aw xv yv)
           Nothing -> appBVAtom w =<< C.BVAdd w <$> toBits w xv <*> toBits w yv

    -- Here we assume that this does not make sense for pointers.
    M.BVAdc w x y c -> do
      z <- appAtom =<< C.BVAdd w <$> v2c' w x <*> v2c' w y
      d <- appAtom =<< C.BaseIte (C.BaseBVRepr w) <$> v2c c
                                             <*> appAtom (C.BVLit w 1)
                                             <*> appAtom (C.BVLit w 0)
      appBVAtom w (C.BVAdd w z d)

    M.BVSub w x y ->
      do xv <- v2c x
         yv <- v2c y
         aw <- archAddrWidth
         case testEquality w (M.addrWidthNatRepr aw) of
           Just Refl -> evalMacawStmt (PtrSub aw xv yv)
           Nothing -> appBVAtom w =<< C.BVSub w <$> toBits w xv <*> toBits w yv

    M.BVSbb w x y c -> do
      z <- appAtom =<< C.BVSub w <$> v2c' w x <*> v2c' w y
      d <- appAtom =<< C.BaseIte (C.BaseBVRepr w) <$> v2c c
                                             <*> appAtom (C.BVLit w 1)
                                             <*> appAtom (C.BVLit w 0)
      appBVAtom w (C.BVSub w z d)


    M.BVMul w x y -> bitOp2 w (C.BVMul w) x y

    M.BVUnsignedLe x y -> do
      let w = M.typeWidth x
      ptrW <- archAddrWidth
      xv <- v2c x
      yv <- v2c y
      case testEquality w (M.addrWidthNatRepr ptrW) of
        Just Refl -> evalMacawStmt (PtrLeq ptrW xv yv)
        Nothing -> appAtom =<< C.BVUle w <$> toBits w xv <*> toBits w yv

    M.BVUnsignedLt x y -> do
      let w = M.typeWidth x
      ptrW <- archAddrWidth
      xv <- v2c x
      yv <- v2c y
      case testEquality w (M.addrWidthNatRepr ptrW) of
        Just Refl -> evalMacawStmt (PtrLt ptrW xv yv)
        Nothing   -> appAtom =<< C.BVUlt w <$> toBits w xv <*> toBits w yv

    M.BVSignedLe x y ->
      do let w = M.typeWidth x
         appAtom =<< C.BVSle w <$> v2c' w x <*> v2c' w y

    M.BVSignedLt x y ->
      do let w = M.typeWidth x
         appAtom =<< C.BVSlt w <$> v2c' w x <*> v2c' w y

    -- Bitwise operations
    M.BVTestBit x i -> do
      let w = M.typeWidth x
      one <- bvLit w 1
      -- Create mask for ith index
      i_mask <- appAtom =<< C.BVShl w one <$> (toBits w =<< v2c i)
      -- Mask off index
      x_mask <- appAtom =<< C.BVAnd w <$> (toBits w =<< v2c x) <*> pure i_mask
      -- Check to see if result is i_mask
      appAtom (C.BVEq w x_mask i_mask)

    M.BVComplement w x -> appBVAtom w =<< C.BVNot w <$> v2c' w x

    M.BVAnd w x y -> do
      xv <- v2c x
      yv <- v2c y
      aw <- archAddrWidth
      case testEquality w (M.addrWidthNatRepr aw) of
        Just Refl -> evalMacawStmt (PtrAnd aw xv yv)
        Nothing -> appBVAtom w =<< C.BVAnd w <$> toBits w xv <*> toBits w yv

    M.BVOr  w x y -> bitOp2 w (C.BVOr   w) x y
    M.BVXor w x y -> bitOp2 w (C.BVXor  w) x y
    M.BVShl w x y -> bitOp2 w (C.BVShl  w) x y
    M.BVShr w x y -> bitOp2 w (C.BVLshr w) x y
    M.BVSar w x y -> bitOp2 w (C.BVAshr w) x y

    M.UadcOverflows x y c -> do
      let w = M.typeWidth x
      r <- MacawOverflows Uadc w <$> v2c' w x <*> v2c' w y <*> v2c c
      evalMacawExt r
    M.SadcOverflows x y c -> do
      let w = M.typeWidth x
      r <- MacawOverflows Sadc w <$> v2c' w x <*> v2c' w y <*> v2c c
      evalMacawExt r
    M.UsbbOverflows x y b -> do
      let w = M.typeWidth x
      r <- MacawOverflows Usbb w <$> v2c' w x <*> v2c' w y <*> v2c b
      evalMacawExt r
    M.SsbbOverflows x y b -> do
      let w = M.typeWidth x
      r <- MacawOverflows Ssbb w <$> v2c' w x <*> v2c' w y <*> v2c b
      evalMacawExt r
    M.PopCount (w :: NatRepr n) x -> case testNatCases (knownNat @1) w of
      NatCaseLT LeqProof -> do
        x' <- v2c' w x
        let bvBit
              :: (1 <= i, i <= n)
              => NatRepr i
              -> CrucGen arch ids h s (CR.Atom s (C.BVType n))
            bvBit i | Refl <- minusPlusCancel i (knownNat @1) = do
              b <- appAtom $
                C.BVSelect (subNat i (knownNat @1)) (knownNat @1) w x'
              appAtom $ C.BVZext w (knownNat @1) b
        fromBits w =<<
          foldl
            (\a b -> appAtom =<< C.BVAdd w <$> a <*> b)
            (bvLit w 0)
            (natForEach (knownNat @1) w bvBit)
      NatCaseEQ -> v2c x
      NatCaseGT LeqProof
        | Refl <- plusComm (knownNat @1) w
        , Refl <- plusMinusCancel (knownNat @1) w ->
          -- LeqProof 1 0, but the pattern match checking is not clever enough
          case leqSub2 (LeqProof @(1 + n) @1) (LeqProof @1 @n) of
#if !MIN_VERSION_base(4,11,0)
            -- GHC 8.2.2 will error if we give an explicit pattern match, but also
            -- complain of an incomplete pattern match if we do not, so we have
            -- this case here.
            _ -> error "CruccGen case with 1 <= 0"
#endif
    M.ReverseBytes _w _x -> do
      error "Reverse bytes not yet defined."
    M.Bsf w x -> countZeros w C.BVLshr x
    M.Bsr w x -> countZeros w C.BVShl  x

-- | Count how many zeros there are on one end or the other of a bitvector.
-- (Pass 'C.BVLshr' as the first argument to count zeros on the left, 'C.BVShl'
-- to count zeros on the right.)
--
-- Here's the plan: count how many times we have to shift the value by one bit
-- before we reach zero, and call this n. Call the width w. Then the number of
-- zeros on the side we're shifting away from (call it zc) is
--
--     zc = w - n
--
-- Okay, but we can't do a loop. No problem: we'll take all possible shift
-- sizes (0 through w-1), turn them into 1 if the shift result is nonzero (0
-- otherwise), and add them up. This gives n.
countZeros :: (1 <= w) =>
  NatRepr w ->
  (NatRepr w -> CR.Atom s (C.BVType w) -> CR.Atom s (C.BVType w) -> C.App (MacawExt arch) (CR.Atom s) (C.BVType w)) ->
  M.Value arch ids (M.BVType w) ->
  CrucGen arch ids h s (CR.Atom s (MM.LLVMPointerType w))
countZeros w f vx = do
  cx <- v2c vx >>= toBits w
  isZeros <- forM [0..natValue w-1] $ \i -> do
    shiftAmt <- bvLit w i
    shiftedx <- appAtom (f w cx shiftAmt)
    xIsNonzero <- appAtom (C.BVNonzero w shiftedx)
    appAtom (C.BoolToBV w xIsNonzero)
  czero <- bvLit w 0
  cw <- bvLit w (natValue w)
  cn <- foldM ((appAtom .) . C.BVAdd w) czero isZeros
  appAtom (C.BVSub w cw cn) >>= fromBits w

-- | Convert a Macaw 'M.Value' into a Crucible value ('CR.Atom')
--
-- This is in the 'CrucGen' monad so that it can preserve sharing in terms.
valueToCrucible :: M.Value arch ids tp
                -> CrucGen arch ids h s (CR.Atom s (ToCrucibleType tp))
valueToCrucible v = do
 archFns <- gets translateFns
 crucGenArchConstraints archFns $ do
 case v of
    M.BVValue w c -> fromBits w =<< bvLit w c
    M.BoolValue b -> crucibleValue (C.BoolLit b)

    M.RelocatableValue w addr
      | M.addrBase addr == 0 && M.addrOffset addr == 0 ->
          evalMacawExt (MacawNullPtr w)
      | otherwise -> evalMacawStmt (MacawGlobalPtr w addr)
    M.SymbolValue{} -> do
      error "macaw-symbolic does not yet support symbol values."

    M.Initial r ->
      getRegValue r

    M.AssignedValue asgn -> do
      let idx = M.assignId asgn
      amap <- use $ crucPStateLens . assignValueMapLens
      case MapF.lookup idx amap of
        Just (MacawCrucibleValue r) -> pure r
        Nothing ->  fail "internal: Assignment id is not bound."

-- | Create a fresh symbolic value of the given type.
freshSymbolic :: M.TypeRepr tp
              -> CrucGen arch ids h s (CR.Atom s (ToCrucibleType tp))
freshSymbolic repr = evalMacawStmt (MacawFreshSymbolic repr)

evalMacawStmt :: MacawStmtExtension arch (CR.Atom s) tp ->
                  CrucGen arch ids h s (CR.Atom s tp)
evalMacawStmt = evalAtom . CR.EvalExt

-- | Embed an architecture-specific Macaw statement into a Crucible program
--
-- All architecture-specific statements return values (which can be unit).
evalArchStmt :: MacawArchStmtExtension arch (CR.Atom s) tp -> CrucGen arch ids h s (CR.Atom s tp)
evalArchStmt = evalMacawStmt . MacawArchStmtExtension

assignRhsToCrucible :: M.AssignRhs arch (M.Value arch ids) tp
                    -> CrucGen arch ids h s (CR.Atom s (ToCrucibleType tp))
assignRhsToCrucible rhs =
 gets translateFns >>= \archFns ->
 crucGenArchConstraints archFns $
  case rhs of
    M.EvalApp app -> appToCrucible app
    M.SetUndefined mrepr -> freshSymbolic mrepr
    M.ReadMem addr repr -> do
      caddr <- valueToCrucible addr
      w     <- archAddrWidth
      evalMacawStmt (MacawReadMem w repr caddr)
    M.CondReadMem repr cond addr def -> do
      ccond <- valueToCrucible cond
      caddr <- valueToCrucible addr
      cdef  <- valueToCrucible def
      w     <- archAddrWidth
      evalMacawStmt (MacawCondReadMem w repr ccond caddr cdef)
    M.EvalArchFn f _ -> do
      fns <- translateFns <$> get
      crucGenArchFn fns f

addMacawStmt :: forall arch ids h s . M.ArchSegmentOff arch -> M.Stmt arch ids -> CrucGen arch ids h s ()
addMacawStmt baddr stmt =
  gets translateFns >>= \archFns ->
  crucGenArchConstraints archFns $
  case stmt of
    M.AssignStmt asgn -> do
      let idx = M.assignId asgn
      a <- assignRhsToCrucible (M.assignRhs asgn)
      crucPStateLens . assignValueMapLens %= MapF.insert idx (MacawCrucibleValue a)
    M.WriteMem addr repr val -> do
      caddr <- valueToCrucible addr
      cval  <- valueToCrucible val
      w     <- archAddrWidth
      void $ evalMacawStmt (MacawWriteMem w repr caddr cval)
    M.InstructionStart off t -> do
      -- Update the position
      modify' $ \s -> s { codeOff = off
                        , codePos = macawPositionFn s off
                        }
      let crucStmt :: MacawStmtExtension arch (CR.Atom s) C.UnitType
          crucStmt = MacawInstructionStart baddr off t
      void $ evalMacawStmt crucStmt
    M.Comment _txt -> do
      pure ()
    M.ExecArchStmt astmt -> do
      fns <- translateFns <$> get
      crucGenArchStmt fns astmt
    M.ArchState addr macawVals -> do
      m <- traverseF (fmap MacawCrucibleValue . valueToCrucible) macawVals
      let crucStmt :: MacawStmtExtension arch (CR.Atom s) C.UnitType
          crucStmt = MacawArchStateUpdate addr m
      void $ evalMacawStmt crucStmt

lookupCrucibleLabel :: Map Word64 (CR.Label s)
                       -- ^ Map from block index to Crucible label
                    -> Word64
                       -- ^ Index of crucible block
                    -> CrucGen arch ids h s (CR.Label s)
lookupCrucibleLabel m idx = do
  case Map.lookup idx m of
    Nothing -> fail $ "Could not find label for block " ++ show idx
    Just l -> pure l

-- | Create a crucible struct for registers from a register state.
createRegStruct :: forall arch ids h s
                .  M.RegState (M.ArchReg arch) (M.Value arch ids)
                -> CrucGen arch ids h s (CR.Atom s (ArchRegStruct arch))
createRegStruct regs = do
  archFns <- gets translateFns

  -- IMPORTANT: The registers are never changed in the middle of the
  -- block, ONLY at the ends.  So 'startingVals' will have the value
  -- of each register as it was at the beginning of the block.
  startingVals <- do
    regReg <- gets crucRegisterReg
    evalAtom (CR.ReadReg regReg)

  let addUpdate vals (Pair idx val) = do
        let tps = crucArchRegTypes archFns
        crucibleValue $ C.SetStruct tps vals idx val

  updates <- createRegUpdates regs
  foldM addUpdate startingVals updates

createRegUpdates :: forall arch ids h s
                 .  M.RegState (M.ArchReg arch) (M.Value arch ids)
                 -> CrucGen arch ids h s
                      [Pair (Ctx.Index (MacawCrucibleRegTypes arch)) (CR.Atom s)]
createRegUpdates regs = do
  archFns <- gets translateFns
  idxMap <- gets crucRegIndexMap
  crucGenArchConstraints archFns $ do
    fmap catMaybes $ forM (M.regStateMap regs & MapF.toList) $ \(Pair reg val) ->
      case val of
        M.Initial _ ->
          return Nothing
        _ -> case MapF.lookup reg idxMap of
          Nothing -> fail "internal: Register is not bound."
          Just idx -> Just . Pair (crucibleIndex idx) <$> valueToCrucible val

addMacawTermStmt :: Map Word64 (CR.Label s)
                    -- ^ Map from block index to Crucible label
                 -> M.TermStmt arch ids
                 -> CrucGen arch ids h s ()
addMacawTermStmt blockLabelMap tstmt =
  case tstmt of
    M.FetchAndExecute regs -> do
      s <- createRegStruct regs
      addTermStmt (CR.Return s)
    M.Branch macawPred macawTrueLbl macawFalseLbl -> do
      p <- valueToCrucible macawPred
      t <- lookupCrucibleLabel blockLabelMap macawTrueLbl
      f <- lookupCrucibleLabel blockLabelMap macawFalseLbl
      addTermStmt (CR.Br p t f)
    M.ArchTermStmt ts regs -> do
      fns <- translateFns <$> get
      crucGenArchTermStmt fns ts regs
    M.TranslateError _regs msg -> do
      cmsg <- crucibleValue (C.TextLit msg)
      addTermStmt (CR.ErrorStmt cmsg)

-----------------

-- | Monad for adding new blocks to a state.
newtype MacawMonad arch ids h s a
  = MacawMonad ( ExceptT String (StateT (CrucPersistentState ids h s) (ST h)) a)
  deriving ( Functor
           , Applicative
           , Monad
           , MonadError String
           , MonadState (CrucPersistentState ids h s)
           )

runMacawMonad :: CrucPersistentState ids h s
              -> MacawMonad arch ids h s a
              -> ST h (Either String a, CrucPersistentState ids h s)
runMacawMonad s (MacawMonad m) = runStateT (runExceptT m) s

mmExecST :: ST h a -> MacawMonad arch ids h s a
mmExecST = MacawMonad . lift . lift

runCrucGen :: forall arch ids h s
           .  MacawSymbolicArchFunctions arch
           -> MemSegmentMap (M.ArchAddrWidth arch)
              -- ^ Base address map
           -> (M.ArchAddrWord arch -> C.Position)
              -- ^ Function for generating position from offset from start of this block.
           -> M.ArchAddrWord arch
              -- ^ Offset of this code relative to start of block
           -> CR.Label s
              -- ^ Label for this block
           -> CR.Reg s (ArchRegStruct arch)
              -- ^ Crucible register for struct containing all Macaw registers.
           -> CrucGen arch ids h s ()
           -> MacawMonad arch ids h s (CR.Block (MacawExt arch) s (MacawFunctionResult arch), M.ArchAddrWord arch)
runCrucGen archFns baseAddrMap posFn off lbl regReg action = crucGenArchConstraints archFns $ do
  ps <- get
  let regAssign = crucGenRegAssignment archFns
  let crucRegTypes = crucArchRegTypes archFns
  let s0 = CrucGenState { translateFns = archFns
                        , crucMemBaseAddrMap = baseAddrMap
                        , crucRegIndexMap = mkRegIndexMap regAssign (Ctx.size crucRegTypes)
                        , crucPState = ps
                        , crucRegisterReg = regReg
                        , macawPositionFn = posFn
                        , blockLabel = lbl
                        , codeOff    = off
                        , codePos    = posFn off
                        , prevStmts  = []
                        , toBitsCache = MapF.empty
                        , fromBitsCache = MapF.empty
                        }
  let cont _s () = fail "Unterminated crucible block"
  (s, tstmt)  <- mmExecST $ unCrucGen action s0 cont
  put (crucPState s)
  let termPos = posFn (codeOff s)
  let stmts = Seq.fromList (reverse (prevStmts s))
  let term = C.Posd termPos tstmt
  let blk = CR.mkBlock (CR.LabelID lbl) Set.empty stmts term
  pure (blk, codeOff s)

addMacawBlock :: M.MemWidth (M.ArchAddrWidth arch)
              => MacawSymbolicArchFunctions arch
              -> MemSegmentMap (M.ArchAddrWidth arch)
              -- ^ Base address map
              -> M.ArchSegmentOff arch
                 -- ^ Address of start of block
              -> Map Word64 (CR.Label s)
                 -- ^ Map from block index to Crucible label
              -> (M.ArchAddrWord arch -> C.Position)
                 -- ^ Function for generating position from offset from start of this block.
              -> M.Block arch ids
              -> MacawMonad arch ids h s (CR.Block (MacawExt arch) s (MacawFunctionResult arch))
addMacawBlock archFns baseAddrMap addr blockLabelMap posFn b = do
  let idx = M.blockLabel b
  lbl <-
    case Map.lookup idx blockLabelMap of
      Just lbl ->
        pure lbl
      Nothing ->
        throwError $ "Internal: Could not find block with index " ++ show idx
  let archRegStructRepr = C.StructRepr (crucArchRegTypes archFns)
  ng <- gets nonceGen
  regRegId <- mmExecST $ freshNonce ng
  let regReg = CR.Reg { CR.regPosition = posFn 0
                      , CR.regId = regRegId
                      , CR.typeOfReg = archRegStructRepr
                      }
  regStructId <- mmExecST $ freshNonce ng
  let regStruct = CR.Atom { CR.atomPosition = C.InternalPos
                          , CR.atomId = regStructId
                          , CR.atomSource = CR.FnInput
                          , CR.typeOfAtom = archRegStructRepr
                          }
  fmap fst $ runCrucGen archFns baseAddrMap posFn 0 lbl regReg $ do
    addStmt $ CR.SetReg regReg regStruct
    mapM_ (addMacawStmt addr)  (M.blockStmts b)
    addMacawTermStmt blockLabelMap (M.blockTerm b)

parsedBlockLabel :: (Ord addr, Show addr)
                 => Map (addr, Word64) (CR.Label s)
                    -- ^ Map from block addresses to starting label
                 -> addr
                 -> Word64
                 -> CR.Label s
parsedBlockLabel blockLabelMap addr idx =
  fromMaybe (error $ "Could not find entry point: " ++ show addr) $
  Map.lookup (addr, idx) blockLabelMap

-- | DO NOT CALL THIS FROM USER CODE.  We count on the registers not
-- changing until the end of the block.
setMachineRegs :: CR.Atom s (ArchRegStruct arch) -> CrucGen arch ids h s ()
setMachineRegs newRegs = do
  regReg <- gets crucRegisterReg
  addStmt $ CR.SetReg regReg newRegs

-- | Map from block information to Crucible label (used to generate term statements)
type BlockLabelMap arch s = Map (M.ArchSegmentOff arch, Word64) (CR.Label s)

addMacawParsedTermStmt :: BlockLabelMap arch s
                          -- ^ Block label map for this function
                       -> M.ArchSegmentOff arch
                          -- ^ Address of this block
                       -> M.ParsedTermStmt arch ids
                       -> CrucGen arch ids h s ()
addMacawParsedTermStmt blockLabelMap thisAddr tstmt = do
 archFns <- translateFns <$> get
 crucGenArchConstraints archFns $ do
  case tstmt of
    M.ParsedCall regs mret -> do
      curRegs <- createRegStruct regs
      let tps = typeCtxToCrucible $ fmapFC M.typeRepr $ crucGenRegAssignment archFns
      fh <- evalMacawStmt (MacawLookupFunctionHandle (crucArchRegTypes archFns) curRegs)
      newRegs <- evalAtom $ CR.Call fh (Ctx.singleton curRegs) (C.StructRepr tps)
      case mret of
        Just nextAddr -> do
          setMachineRegs newRegs
          addTermStmt $ CR.Jump (parsedBlockLabel blockLabelMap nextAddr 0)
        Nothing ->
          addTermStmt $ CR.Return newRegs
    M.ParsedJump regs nextAddr -> do
      setMachineRegs =<< createRegStruct regs
      addTermStmt $ CR.Jump (parsedBlockLabel blockLabelMap nextAddr 0)
    M.ParsedLookupTable regs _idx _possibleAddrs -> do
      setMachineRegs =<< createRegStruct regs
      -- WARNING: the 'cond', 'tlbl', and 'flbl' values here are all
      -- nonsense. They were 'undefined', but that makes pretty
      -- printing crash so we use defined but nonsensical values
      -- instead.
      cond <- crucibleValue (C.BoolLit True)
      -- TODO: Add ability in CrucGen to generate new labels and add new blocks.
      let tlbl = parsedBlockLabel blockLabelMap thisAddr 0
      let flbl = tlbl
      addTermStmt $! CR.Br cond tlbl flbl
    M.ParsedReturn regs -> do
      regValues <- createRegStruct regs
      addTermStmt $ CR.Return regValues
    M.ParsedIte c t f -> do
      crucCond <- valueToCrucible c
      let tlbl = parsedBlockLabel blockLabelMap thisAddr (M.stmtsIdent t)
      let flbl = parsedBlockLabel blockLabelMap thisAddr (M.stmtsIdent f)
      addTermStmt $! CR.Br crucCond tlbl flbl
    M.ParsedArchTermStmt aterm regs mnextAddr -> do
      crucGenArchTermStmt archFns aterm regs
      case mnextAddr of
        Just nextAddr -> addTermStmt $ CR.Jump (parsedBlockLabel blockLabelMap nextAddr 0)
        -- There won't be a next instruction if, for instance, this is
        -- an X86 HLT instruction.  TODO: We may want to do something
        -- else for an exit syscall, since that's a normal outcome.
        Nothing -> do
          msgVal <- crucibleValue (C.TextLit "Halting")
          addTermStmt $ CR.ErrorStmt msgVal
    M.PLTStub{} ->
      error "Do not support translating PLT stubs"
    M.ParsedTranslateError msg -> do
      msgVal <- crucibleValue (C.TextLit msg)
      addTermStmt $ CR.ErrorStmt msgVal
    M.ClassifyFailure _regs -> do
      msgVal <- crucibleValue $ C.TextLit $ Text.pack $ "Could not identify block at " ++ show thisAddr
      addTermStmt $ CR.ErrorStmt msgVal

nextStatements :: M.ParsedTermStmt arch ids -> [M.StatementList arch ids]
nextStatements tstmt =
  case tstmt of
    M.ParsedIte _ x y -> [x, y]
    _ -> []

addStatementList :: MacawSymbolicArchFunctions arch
                 -> MemSegmentMap (M.ArchAddrWidth arch)
                 -- ^ Base address map
                 -> BlockLabelMap arch s
                 -- ^ Map from block index to Crucible label
                 -> M.ArchSegmentOff arch
                 -- ^ Address of block that starts statements
                 -> (M.ArchAddrWord arch -> C.Position)
                    -- ^ Function for generating position from offset from start of this block.
                 -> CR.Reg s (ArchRegStruct arch)
                    -- ^ Register that stores Macaw registers
                 -> [(M.ArchAddrWord arch, M.StatementList arch ids)]
                 -> [CR.Block (MacawExt arch) s (MacawFunctionResult arch)]
                 -> MacawMonad arch ids h s [CR.Block (MacawExt arch) s (MacawFunctionResult arch)]
addStatementList _ _ _ _ _ _ [] rlist =
  pure (reverse rlist)
addStatementList archFns baseAddrMap blockLabelMap startAddr posFn regReg ((off,stmts):rest) r = do
  crucGenArchConstraints archFns $ do
  let idx = M.stmtsIdent stmts
  lbl <-
    case Map.lookup (startAddr, idx) blockLabelMap of
      Just lbl ->
        pure lbl
      Nothing ->
        throwError $ "Internal: Could not find block with address " ++ show startAddr ++ " index " ++ show idx
  (b,off') <-
    runCrucGen archFns baseAddrMap posFn off lbl regReg $ do
      mapM_ (addMacawStmt startAddr) (M.stmtsNonterm stmts)
      addMacawParsedTermStmt blockLabelMap startAddr (M.stmtsTerm stmts)
  let new = (off',) <$> nextStatements (M.stmtsTerm stmts)
  addStatementList archFns baseAddrMap blockLabelMap startAddr posFn regReg (new ++ rest) (b:r)

addParsedBlock :: forall arch ids h s
               .  MacawSymbolicArchFunctions arch
               -> MemSegmentMap (M.ArchAddrWidth arch)
               -- ^ Base address map
               -> BlockLabelMap arch s
               -- ^ Map from block index to Crucible label
               -> (M.ArchSegmentOff arch -> C.Position)
               -- ^ Function for generating position from offset from start of this block.
               -> CR.Reg s (ArchRegStruct arch)
                    -- ^ Register that stores Macaw registers
               -> M.ParsedBlock arch ids
               -> MacawMonad arch ids h s [CR.Block (MacawExt arch) s (MacawFunctionResult arch)]
addParsedBlock archFns memBaseVarMap blockLabelMap posFn regReg b = do
  crucGenArchConstraints archFns $ do
  let base = M.pblockAddr b
  let thisPosFn :: M.ArchAddrWord arch -> C.Position
      thisPosFn off = posFn r
        where Just r = M.incSegmentOff base (toInteger off)
  addStatementList archFns memBaseVarMap blockLabelMap
    (M.pblockAddr b) thisPosFn regReg [(0, M.blockStatementList b)] []

traverseArchStateUpdateMap :: (Applicative m)
                           => (forall tp . e tp -> m (f tp))
                           -> MapF.MapF k (MacawCrucibleValue e)
                           -> m (MapF.MapF k (MacawCrucibleValue f))
traverseArchStateUpdateMap f m = MapF.traverseWithKey (\_ v -> traverseFC f v) m

--------------------------------------------------------------------------------
-- Auto-generated instances

$(return [])

instance TestEqualityFC (MacawExprExtension arch) where
  testEqualityFC f =
    $(U.structuralTypeEquality [t|MacawExprExtension|]
      [ (U.DataArg 1 `U.TypeApp` U.AnyType, [|f|])
      , (U.ConType [t|NatRepr |] `U.TypeApp` U.AnyType, [|testEquality|])
      , (U.ConType [t|ArchAddrWidthRepr|] `U.TypeApp` U.AnyType, [|testEquality|])
      ])

instance OrdFC (MacawExprExtension arch) where
  compareFC f =
    $(U.structuralTypeOrd [t|MacawExprExtension|]
      [ (U.DataArg 1 `U.TypeApp` U.AnyType, [|f|])
      , (U.ConType [t|NatRepr|] `U.TypeApp` U.AnyType, [|compareF|])
      , (U.ConType [t|ArchNatRepr|] `U.TypeApp` U.AnyType, [|compareF|])
      , (U.ConType [t|ArchAddrWidthRepr|] `U.TypeApp` U.AnyType, [|compareF|])
      ])

instance FunctorFC (MacawExprExtension arch) where
  fmapFC = fmapFCDefault

instance FoldableFC (MacawExprExtension arch) where
  foldMapFC = foldMapFCDefault

instance TraversableFC (MacawExprExtension arch) where
  traverseFC =
    $(U.structuralTraversal [t|MacawExprExtension|] [])

instance TraversableFC (MacawArchStmtExtension arch)
      => TraversableFC (MacawStmtExtension arch) where
  traverseFC =
    $(U.structuralTraversal [t|MacawStmtExtension|]
      [ (U.ConType [t|MacawArchStmtExtension|] `U.TypeApp` U.DataArg 0
                                               `U.TypeApp` U.DataArg 1
                                               `U.TypeApp` U.DataArg 2
        , [|traverseFC|])
      , (U.ConType [t|MapF.MapF|] `U.TypeApp` U.AnyType
                                  `U.TypeApp` U.AnyType
        , [|traverseArchStateUpdateMap|])
      ]
     )<|MERGE_RESOLUTION|>--- conflicted
+++ resolved
@@ -209,19 +209,11 @@
   crucGenArchConstraints fns $ M.addrWidthRepr Proxy
 
 -- | Return types of registers in Crucible
-<<<<<<< HEAD
 crucArchRegTypes
   :: MacawSymbolicArchFunctions arch
   -> Assignment C.TypeRepr (MacawCrucibleRegTypes arch)
-crucArchRegTypes arch_fns = crucGenArchConstraints arch_fns $
-  typeCtxToCrucible $ fmapFC M.typeRepr $ crucGenRegAssignment arch_fns
-=======
-crucArchRegTypes ::
-  MacawSymbolicArchFunctions arch ->
-  Assignment C.TypeRepr (CtxToCrucibleType (ArchRegContext arch))
-crucArchRegTypes archFns = case crucGenRegStructType archFns of
+crucArchRegTypes arch_fns = case crucGenRegStructType arch_fns of
   C.StructRepr tps -> tps
->>>>>>> 957addd2
 
 ------------------------------------------------------------------------
 -- MacawExprExtension
