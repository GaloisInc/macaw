--- conflicted
+++ resolved
@@ -120,12 +120,8 @@
   let lookupFn :: MS.LookupFunctionHandle sym MX.X86_64
       lookupFn = MS.LookupFunctionHandle $ \_s _mem _regs -> do
         fail "Could not find function handle."
-<<<<<<< HEAD
-  let validityCheck _ _ _ _ = return Nothing
-=======
   let validityCheck :: MS.MkGlobalPointerValidityAssertion sym 64
       validityCheck _ _ _ _ = return Nothing
->>>>>>> c825332f
   execResult <-
      MS.runCodeBlock sym x86ArchFns (MX.x86_64MacawEvalFn symFuns)
         halloc (initMem, globalMap) lookupFn validityCheck g regs
