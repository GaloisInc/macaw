--- conflicted
+++ resolved
@@ -8,14 +8,11 @@
 The main entry point is calling 'runRewriter' with a constructed
 'RewriteContext' to control the rewrite operation and a Rewriter monad
 computation that rewrites the statements for a particular block.
-<<<<<<< HEAD
-=======
 
 Note that while the common case is a single block, the Branch TermStmt
 that can be part of a block may refer to other Blocks (by ID) and
 therefore the rewriting operation may need to actually modify multiple
 blocks or even add new blocks for new Branch TermStmt targets.
->>>>>>> 6da8c693
 -}
 {-# LANGUAGE FlexibleContexts #-}
 {-# LANGUAGE GADTs #-}
