{-|
Copyright   : (c) Galois Inc, 2016
Maintainer  : jhendrix@galois.com

Operations for creating a view of memory from an elf file.
-}
{-# LANGUAGE DataKinds #-}
{-# LANGUAGE FlexibleContexts #-}
{-# LANGUAGE GADTs #-}
{-# LANGUAGE KindSignatures #-}
{-# LANGUAGE OverloadedStrings #-}
{-# LANGUAGE PatternGuards #-}
{-# LANGUAGE PatternSynonyms #-}
{-# LANGUAGE RankNTypes #-}
{-# LANGUAGE ScopedTypeVariables #-}
{-# LANGUAGE TupleSections #-}
{-# LANGUAGE TypeFamilies #-}
module Data.Macaw.Memory.ElfLoader
  ( SectionIndexMap
  , memoryForElf
  , resolveElfFuncSymbols
  , initElfDiscoveryInfo
  , module Data.Macaw.Memory.LoadCommon
  ) where

import           Control.Lens
import           Control.Monad.Except
import           Control.Monad.State.Strict
import           Data.Bits
import qualified Data.ByteString.Char8 as BSC
import qualified Data.ByteString.Lazy as L
import           Data.Either
import           Data.ElfEdit
  ( ElfIntType
  , ElfWordType

  , Elf
  , elfSections
  , elfLayout

  , ElfClass(..)
  , elfClass

  , ElfSection
  , ElfSectionIndex(..)
  , elfSectionIndex
  , ElfSectionFlags
  , elfSectionFlags
  , elfSectionName
  , elfSectionFileSize
  , elfSectionAddr
  , elfSectionData

  , elfSegmentIndex
  , elfSegmentVirtAddr
  , ElfSegmentFlags
  , elfSegmentFlags
  , elfLayoutBytes

  , ElfSymbolTableEntry
  )
import qualified Data.ElfEdit as Elf
import           Data.Foldable
import           Data.IntervalMap.Strict (Interval(..), IntervalMap)
import qualified Data.IntervalMap.Strict as IMap
import           Data.Map.Strict (Map)
import qualified Data.Map.Strict as Map
import           Data.Maybe
import qualified Data.Vector as V

import           Data.Macaw.Memory
import           Data.Macaw.Memory.LoadCommon
import qualified Data.Macaw.Memory.Permissions as Perm

-- | Return a subbrange of a bytestring.
sliceL :: Integral w => Elf.Range w -> L.ByteString -> L.ByteString
sliceL (i,c) = L.take (fromIntegral c) . L.drop (fromIntegral i)

-- | Return the addr width repr associated with an elf class
elfAddrWidth :: ElfClass w -> AddrWidthRepr w
elfAddrWidth ELFCLASS32 = Addr32
elfAddrWidth ELFCLASS64 = Addr64

------------------------------------------------------------------------
-- SectionIndexMap

-- | Maps section indices that are loaded in memory to their associated base
-- address and section contents.
--
-- The base address is expressed in terms of the underlying memory segment.
type SectionIndexMap w = Map ElfSectionIndex (MemSegmentOff w, ElfSection (ElfWordType w))

------------------------------------------------------------------------
-- Flag conversion

-- | Create Reopt flags from elf flags.
flagsForSegmentFlags :: ElfSegmentFlags -> Perm.Flags
flagsForSegmentFlags f
    =   flagIf Elf.pf_r Perm.read
    .|. flagIf Elf.pf_w Perm.write
    .|. flagIf Elf.pf_x Perm.execute
  where flagIf :: ElfSegmentFlags -> Perm.Flags -> Perm.Flags
        flagIf ef pf | f `Elf.hasPermissions` ef = pf
                     | otherwise = Perm.none

-- | Convert elf section flags to a segment flags.
flagsForSectionFlags :: forall w
                     .  (Num w, Bits w)
                     => ElfSectionFlags w
                     -> Perm.Flags
flagsForSectionFlags f =
    Perm.read .|. flagIf Elf.shf_write Perm.write .|. flagIf Elf.shf_execinstr Perm.execute
  where flagIf :: ElfSectionFlags w -> Perm.Flags -> Perm.Flags
        flagIf ef pf = if f `Elf.hasPermissions` ef then pf else Perm.none

------------------------------------------------------------------------
-- Loading by segment

-- | Return segments for data
byteSegments :: forall w
             .  MemWidth w
             => RelocMap (MemWord w)
             -> MemWord w -- ^ Base address for segment
             -> L.ByteString
             -> [SegmentRange w]
byteSegments m0 base0 contents0 = go base0 (Map.toList m) contents0
  where end = base0 + fromIntegral (L.length contents0)
        -- Get only those elements in m between [base0, end)
        m = Map.takeWhileAntitone (< end)
          $ Map.dropWhileAntitone (< base0) m0
        -- Get size of address
        ptrSize :: MemWord w
        ptrSize = fromIntegral (addrSize base0)
        -- Return segment range for contents.
        singleSegment :: L.ByteString -> [SegmentRange w]
        singleSegment contents | L.null contents = []
                               | otherwise = [ByteRegion (L.toStrict contents)]
        -- Create segments
        go :: MemWord w -> [(MemWord w, SymbolRef)] -> L.ByteString -> [SegmentRange w]
        go _ [] contents = singleSegment contents
        go base ((addr,tgt):rest) contents =
            preseg ++ [SymbolicRef tgt] ++ go (addr + ptrSize) rest post
          where off = addr - base
                preseg = singleSegment (L.take (fromIntegral off) contents)
                post   = L.drop (fromIntegral (off + ptrSize)) contents

-- | Return a memory segment for elf segment if it loadable.
memSegmentForElfSegment :: (MemWidth w, Integral (ElfWordType w))
                        => RegionIndex -- ^ Index for segment
                        -> Bool -- ^ Flag to control wheter we include BSS
                        -> L.ByteString
                           -- ^ Complete contents of Elf file.
                        -> RelocMap (MemWord w)
                           -- ^ Relocation map
                        -> Elf.Phdr w
                           -- ^ Program header entry
                        -> MemSegment w
memSegmentForElfSegment regIdx incBSS contents relocMap phdr = mseg
  where seg = Elf.phdrSegment phdr
        dta = sliceL (Elf.phdrFileRange phdr) contents
        sz = fromIntegral $ Elf.phdrMemSize phdr
        fixedData
          | L.length dta > sz = L.take sz dta
          | incBSS = dta `mappend` L.replicate (sz - L.length dta) 0
          | otherwise = dta
        addr = fromIntegral $ elfSegmentVirtAddr seg
        flags = flagsForSegmentFlags (elfSegmentFlags seg)
        mseg = memSegment regIdx addr flags (byteSegments relocMap addr fixedData)

-- | Create memory segment from elf section.
memSegmentForElfSection :: (Integral v, Bits v, MemWidth w)
                        => RegionIndex
                        -> ElfSection v
                        -> MemSegment w
memSegmentForElfSection reg s = mseg
  where base = fromIntegral (elfSectionAddr s)
        flags = flagsForSectionFlags (elfSectionFlags s)
        bytes = elfSectionData s
        mseg = memSegment reg base flags [ByteRegion bytes]

------------------------------------------------------------------------
-- MemLoader

data MemLoaderState w = MLS { mlsRegionIndex :: !RegionIndex
                              -- ^ Region index for new segments
                            , mlsIncludeBSS  :: !Bool
                              -- ^ Flag whether to include BSS
                            , _mlsMemory :: !(Memory w)
                            , _mlsIndexMap :: !(SectionIndexMap w)
                            }

mlsMemory :: Simple Lens (MemLoaderState w) (Memory w)
mlsMemory = lens _mlsMemory (\s v -> s { _mlsMemory = v })

-- | Map from elf section indices to their offset and section
mlsIndexMap :: Simple Lens (MemLoaderState w) (SectionIndexMap w)
mlsIndexMap = lens _mlsIndexMap (\s v -> s { _mlsIndexMap = v })

memLoaderPair :: MemLoaderState w -> (SectionIndexMap w, Memory w)
memLoaderPair mls = (mls^.mlsIndexMap, mls^.mlsMemory)

type MemLoader w = StateT (MemLoaderState w) (Except String)

runMemLoader :: RegionIndex -> Bool -> Memory  w -> MemLoader w () -> Either String (SectionIndexMap w, Memory w)
runMemLoader regIdx incBSS mem m = fmap memLoaderPair $ runExcept $ execStateT m s
   where s = MLS { mlsRegionIndex = regIdx
                 , mlsIncludeBSS = incBSS
                 , _mlsMemory = mem
                 , _mlsIndexMap = Map.empty
                 }


-- | This adds a Macaw mem segment to the memory
loadMemSegment :: MemWidth w => String -> MemSegment w -> MemLoader w ()
loadMemSegment nm seg =
  StateT $ \mls -> do
    case insertMemSegment seg (mls^.mlsMemory) of
      Left (OverlapSegment _ old) ->
        throwError $ nm ++ " overlaps with memory segment: " ++ show (segmentOffset old)
      Right mem' -> do
        pure ((), mls & mlsMemory .~ mem')

-- | Maps file offsets to the elf section
type ElfFileSectionMap v = IntervalMap v (ElfSection v)

------------------------------------------------------------------------
-- Symbol information.

-- | Ma an Elf version id to
mkSymbolVersion :: Elf.VersionId -> SymbolVersion
mkSymbolVersion ver = SymbolVersion { symbolVersionFile = Elf.verFile ver
                                    , symbolVersionName = Elf.verName ver
                                    }

mkSymbolRef :: Elf.VersionedSymbol tp -> SymbolRef
mkSymbolRef (sym, mverId) =
  SymbolRef { symbolName = Elf.steName sym
            , symbolVersion = mkSymbolVersion <$> mverId
            }

------------------------------------------------------------------------
-- RelocMap

-- | Maps symbols to their relocated target
type RelocMap w = Map w SymbolRef

checkZeroAddend :: ( Eq (ElfIntType (Elf.RelocationWidth tp))
                   , Num (ElfIntType (Elf.RelocationWidth tp))
                   )
                => Elf.RelaEntry tp
                -> Either String ()
checkZeroAddend rel =
  when (Elf.r_addend rel /= 0) $ Left "Cannot relocate symbols with non-zero addend."

relaSymbol  :: V.Vector v -> Elf.RelaEntry tp -> Either String v
relaSymbol symtab rel =
  case symtab V.!? fromIntegral (Elf.r_sym rel) of
    Nothing -> Left $ "Could not find symbol at index " ++ show (Elf.r_sym rel) ++ "."
    Just sym -> Right sym

<<<<<<< HEAD
-- | Creates a map that forwards addresses to be relocated to their appropriate target.
type RelaTargetFn tp = V.Vector SymbolRef -> Elf.RelaEntry tp -> Either String (Maybe SymbolRef)

relaTargetX86_64 :: RelaTargetFn Elf.X86_64_RelocationType
relaTargetX86_64 symtab rel =
=======
-- | Given a relocation entry, this returns either @Left msg@ if the relocation
-- cannot be resolved, @Right Nothing@ if
relaTarget :: V.Vector SymbolRef
                 -- ^ Get c
           -> Elf.RelaEntry Elf.X86_64_RelocationType
           -> Either String (Maybe SymbolRef)
relaTarget symtab rel =
>>>>>>> e3a1b353
  case Elf.r_type rel of
    Elf.R_X86_64_GLOB_DAT -> do
      checkZeroAddend rel
      Just <$> relaSymbol symtab rel
    Elf.R_X86_64_COPY -> Right Nothing
    Elf.R_X86_64_JUMP_SLOT -> do
      checkZeroAddend rel
      Just <$> relaSymbol symtab rel
    tp -> Left $ "Do not yet support relocation type: " ++ show tp

<<<<<<< HEAD
relaTargetARM :: RelaTargetFn Elf.ARM_RelocationType
relaTargetARM symtab rel =
  case Elf.r_type rel of
    Elf.R_ARM_GLOB_DAT -> do
      checkZeroAddend rel
      Just <$> relaSymbol symtab rel
    Elf.R_ARM_COPY -> Right Nothing
    Elf.R_ARM_JUMP_SLOT -> do
      checkZeroAddend rel
      Just <$> relaSymbol symtab rel
    tp -> Left $ "Do not yet support relocation type: " ++ show tp
=======
relocEntry :: V.Vector SymbolRef
           -> Elf.RelaEntry Elf.X86_64_RelocationType
           -> Either String (Maybe (MemWord 64, SymbolRef))
relocEntry symtab rel = fmap (fmap f) $ relaTarget symtab rel
  where f :: SymbolRef -> (MemWord 64, SymbolRef)
        f tgt = (memWord (Elf.r_offset rel), tgt)
>>>>>>> e3a1b353

-- | Creates a map that forwards addresses to be relocated to their appropriate target.
relocEntry :: (Elf.IsRelocationType tp, MemWidth (Elf.RelocationWidth tp), Integral (Elf.RelocationWord tp))
           => RelaTargetFn tp
           -> V.Vector SymbolRef
           -> Elf.RelaEntry tp
           -> Either String (Maybe (MemWord (Elf.RelocationWidth tp), SymbolRef))
relocEntry relaTarget symtab rel = fmap (fmap f) $ relaTarget symtab rel
  where f tgt = (memWord (fromIntegral (Elf.r_offset rel)), tgt)

-- Given a list returns a map mapping keys to their associated values, or
-- a key that appears in multiple elements.
mapFromListUnique :: Ord k => [(k,v)] -> Either k (Map k v)
mapFromListUnique = foldlM f Map.empty
  where f m (k,v) =
          case Map.lookup k m of
            Nothing -> Right $! Map.insert k v m
            Just _ -> Left k

-- | Creates a map that forwards addresses to be relocated to their appropriate target.
mkRelocMap :: (Elf.IsRelocationType tp, MemWidth (Elf.RelocationWidth tp), Integral (Elf.RelocationWord tp))
           => RelaTargetFn tp
           -> V.Vector SymbolRef
           -> [Elf.RelaEntry tp]
           -> Either String (RelocMap (MemWord (Elf.RelocationWidth tp)))
mkRelocMap relaTarget symtab l = do
  mentries <- traverse (relocEntry relaTarget symtab) l
  let errMsg w = show w ++ " appears in multiple relocations."
  case mapFromListUnique $ catMaybes mentries of
    Left dup -> Left (errMsg dup)
    Right v -> Right v

-- | Creates a relocation map from the contents of a dynamic section.
<<<<<<< HEAD
relocMapOfDynamic :: forall w
                  .  (MemWidth w, Integral (ElfWordType w))
                  => ElfData
                  -> ElfClass w
                  -> ElfMachine
                  -> Elf.VirtAddrMap w
                  -> L.ByteString -- ^ Contents of .dynamic section
                  -> MemLoader w (RelocMap (MemWord w))
relocMapOfDynamic d cl mach virtMap dynContents =
  case (cl, mach) of
    (Elf.ELFCLASS64, Elf.EM_X86_64) -> go relaTargetX86_64
    (Elf.ELFCLASS32, Elf.EM_ARM)    -> go relaTargetARM
    _ -> throwError $ "Dynamic libraries are not supported on " ++ show mach ++ "."
  where go :: forall tp
           .  (Elf.IsRelocationType tp, w ~ Elf.RelocationWidth tp)
           => RelaTargetFn tp
           -> MemLoader (Elf.RelocationWidth tp) (RelocMap (MemWord (Elf.RelocationWidth tp)))
        go relaTarget = do
          dynSection <- either (throwError . show) pure $
            Elf.dynamicEntries d cl virtMap dynContents
          relocs <- either (throwError . show) pure $
            Elf.dynRelocations dynSection
          syms <- either (throwError . show) pure $
            Elf.dynSymTable dynSection
          either throwError pure $
            mkRelocMap relaTarget (mkSymbolRef <$> syms) relocs

=======
relocMapOfDynamic :: Elf.ElfHeader w
                  -> Elf.VirtAddrMap w
                  -> L.ByteString -- ^ Contents of .dynamic section
                  -> MemLoader w (RelocMap (MemWord w))
relocMapOfDynamic hdr virtMap dynContents =
  case (Elf.headerClass hdr, Elf.headerMachine hdr) of
    (Elf.ELFCLASS64, Elf.EM_X86_64) -> do
      dynSection <- either (throwError . show) pure $
        Elf.dynamicEntries (Elf.headerData hdr) Elf.ELFCLASS64 virtMap dynContents
      relocs <- either (throwError . show) pure $
        Elf.dynRelocations (dynSection :: Elf.DynamicSection Elf.X86_64_RelocationType)
      syms <- either (throwError . show) pure $
        Elf.dynSymTable dynSection
      either throwError pure $
        mkRelocMap (mkSymbolRef <$> syms) relocs
    (_,mach) -> throwError $ "Dynamic libraries are not supported on " ++ show mach ++ "."
>>>>>>> e3a1b353

------------------------------------------------------------------------
-- Elf segment loading

reprConstraints :: AddrWidthRepr w
                -> ((Bits (ElfWordType w), Integral (ElfWordType w), Show (ElfWordType w), MemWidth w) => a)
                -> a
reprConstraints Addr32 x = x
reprConstraints Addr64 x = x

-- | Load an elf file into memory.
insertElfSegment :: ElfFileSectionMap (ElfWordType w)
                 -> L.ByteString
                 -> RelocMap (MemWord w)
                    -- ^ Relocations to apply in loading section.
                 -> Elf.Phdr w
                 -> MemLoader w ()
insertElfSegment shdrMap contents relocMap phdr = do
  regIdx <- gets mlsRegionIndex
  incBSS <- gets mlsIncludeBSS
  w <- uses mlsMemory memAddrWidth
  reprConstraints w $ do
  let seg = memSegmentForElfSegment regIdx incBSS contents relocMap phdr
  let seg_idx = elfSegmentIndex (Elf.phdrSegment phdr)
  loadMemSegment ("Segment " ++ show seg_idx) seg
  let phdr_offset = Elf.fromFileOffset (Elf.phdrFileStart phdr)
  let phdr_end = phdr_offset + Elf.phdrFileSize phdr
  let l = IMap.toList $ IMap.intersecting shdrMap (IntervalCO phdr_offset phdr_end)
  forM_ l $ \(i, sec) -> do
    case i of
      IntervalCO shdr_start _ -> do
        let elfIdx = ElfSectionIndex (elfSectionIndex sec)
        when (phdr_offset > shdr_start) $ do
          fail $ "Found section header that overlaps with program header."
        let sec_offset = fromIntegral $ shdr_start - phdr_offset
        let Just addr = resolveSegmentOff seg sec_offset
        mlsIndexMap %= Map.insert elfIdx (addr, sec)
      _ -> fail "Unexpected shdr interval"

-- | Load an elf file into memory with the given options.
memoryForElfSegments
  :: forall w
  .  Elf  w
  -> MemLoader w ()
memoryForElfSegments e = do
  let l = elfLayout e
  let w = elfAddrWidth (elfClass e)
  reprConstraints w $ do
  let ph  = Elf.allPhdrs l
  let contents = elfLayoutBytes l
  virtMap <- maybe (throwError "Overlapping loaded segments") pure $
    Elf.virtAddrMap contents ph
  relocMap <-
    case filter (Elf.hasSegmentType Elf.PT_DYNAMIC . Elf.phdrSegment) ph of
      [] -> pure Map.empty
      [dynPhdr] -> do
        let dynContents = sliceL (Elf.phdrFileRange dynPhdr) contents
        relocMapOfDynamic (Elf.elfHeader e) virtMap dynContents
      _ -> throwError "Multiple dynamic sections"

  let intervals :: ElfFileSectionMap (ElfWordType w)
      intervals = IMap.fromList $
          [ (IntervalCO start end, sec)
          | shdr <- Map.elems (l ^. Elf.shdrs)
          , let start = shdr^._3
          , let sec = shdr^._1
          , let end = start + elfSectionFileSize sec
          ]
  mapM_ (insertElfSegment intervals contents relocMap)
        (filter (Elf.hasSegmentType Elf.PT_LOAD . Elf.phdrSegment) ph)

------------------------------------------------------------------------
-- Elf section loading

-- | Load an elf file into memory.
insertElfSection :: ElfSection (ElfWordType w)
                 -> MemLoader w ()
insertElfSection sec = do
  w <- uses mlsMemory memAddrWidth
  reprConstraints w $ do
  -- Check if we should load section
  let doLoad = elfSectionFlags sec `Elf.hasPermissions` Elf.shf_alloc
            && elfSectionName sec /= ".eh_frame"
  when doLoad $ do
    regIdx <- mlsRegionIndex <$> get
    let seg = memSegmentForElfSection regIdx sec
    loadMemSegment ("Section " ++ BSC.unpack (elfSectionName sec) ++ " " ++ show (Elf.elfSectionSize sec)) seg
    let elfIdx = ElfSectionIndex (elfSectionIndex sec)
    let Just addr = resolveSegmentOff seg 0
    mlsIndexMap %= Map.insert elfIdx (addr, sec)

-- | Load allocated Elf sections into memory.
--
-- Normally, Elf uses segments for loading, but the segment
-- information tends to be more precise.
memoryForElfSections :: Elf w
                     -> MemLoader w ()
memoryForElfSections e = do
  traverseOf_ elfSections insertElfSection e

------------------------------------------------------------------------
-- High level loading

-- | Return true if Elf has a @PT_DYNAMIC@ segment (thus indicating it
-- is relocatable.
isRelocatable :: Elf w -> Bool
isRelocatable e = any (Elf.hasSegmentType Elf.PT_DYNAMIC) (Elf.elfSegments e)

adjustedLoadRegionIndex :: Elf w -> LoadOptions -> RegionIndex
adjustedLoadRegionIndex e loadOpt =
  case loadRegionIndex loadOpt of
    Just idx -> idx
    Nothing ->
      case Elf.elfType e of
        Elf.ET_REL -> 1
        Elf.ET_EXEC -> if isRelocatable e then 1 else 0
        Elf.ET_DYN -> 1
        _ -> 0

adjustedLoadStyle :: Elf w -> LoadOptions -> LoadStyle
adjustedLoadStyle e loadOpt =
  case loadStyleOverride loadOpt of
    Just sty -> sty
    Nothing ->
      case Elf.elfType e of
        Elf.ET_REL -> LoadBySection
        _ -> LoadBySegment

-- | Load allocated Elf sections into memory.
--
-- Normally, Elf uses segments for loading, but the segment
-- information tends to be more precise.
memoryForElf :: LoadOptions
             -> Elf w
             -> Either String (SectionIndexMap w, Memory w)
memoryForElf opt e = do
  let regIdx = adjustedLoadRegionIndex e opt
  runMemLoader regIdx (includeBSS opt) (emptyMemory (elfAddrWidth (elfClass e))) $ do
    case adjustedLoadStyle e opt of
      LoadBySection -> memoryForElfSections e
      LoadBySegment -> memoryForElfSegments e

------------------------------------------------------------------------
-- Elf symbol utilities

-- | Error when resolving symbols.
data SymbolResolutionError
   = EmptySymbolName !Int !Elf.ElfSymbolType
     -- ^ Symbol names must be non-empty
   | CouldNotResolveAddr !BSC.ByteString
     -- ^ Symbol address could not be resolved.
   | MultipleSymbolTables
     -- ^ The elf file contained multiple symbol tables

instance Show SymbolResolutionError where
  show (EmptySymbolName idx tp ) = "Symbol Num " ++ show idx ++ " " ++ show tp ++ " has an empty name."
  show (CouldNotResolveAddr sym) = "Could not resolve address of " ++ BSC.unpack sym ++ "."
  show MultipleSymbolTables = "Elf contains multiple symbol tables."

-- | This resolves an Elf symbol into a MemSymbol if it is likely a
-- pointer to a resolved function.
resolveElfFuncSymbol :: Memory w -- ^ Memory object from Elf file.
                     -> SectionIndexMap w -- ^ Section index mp from memory
                     -> Int -- ^ Index of symbol
                     -> ElfSymbolTableEntry (ElfWordType w)
                     -> Maybe (Either SymbolResolutionError (MemSymbol w))
resolveElfFuncSymbol mem secMap idx ste
  -- Check this is a defined function symbol
  -- Some NO_TYPE entries appear to correspond to functions, so we include those.
  | (Elf.steType ste `elem` [ Elf.STT_FUNC, Elf.STT_NOTYPE ]) == False =
    Nothing
    -- Check symbol is defined
  | Elf.steIndex ste == Elf.SHN_UNDEF = Nothing
  -- Check symbol name is non-empty
  | Elf.steName ste == "" = Just $ Left $ EmptySymbolName idx (Elf.steType ste)
  -- Lookup absolute symbol
  | Elf.steIndex ste == Elf.SHN_ABS = reprConstraints (memAddrWidth mem) $ do
      let val = Elf.steValue ste
      case resolveAddr mem 0 (fromIntegral val) of
        Just addr -> Just $ Right $
                     MemSymbol { memSymbolName = Elf.steName ste
                               , memSymbolStart = addr
                               , memSymbolSize = fromIntegral (Elf.steSize ste)
                               }
        Nothing   -> Just $ Left $ CouldNotResolveAddr (Elf.steName ste)
  -- Lookup symbol stored in specific section
  | otherwise = reprConstraints (memAddrWidth mem) $ do
      let val = Elf.steValue ste
      case Map.lookup (Elf.steIndex ste) secMap of
        Just (base,sec)
          | elfSectionAddr sec <= val && val < elfSectionAddr sec + Elf.elfSectionSize sec
          , off <- toInteger val - toInteger (elfSectionAddr sec)
          , Just addr <- incSegmentOff base off -> do
              Just $ Right $ MemSymbol { memSymbolName = Elf.steName ste
                                       , memSymbolStart = addr
                                       , memSymbolSize = fromIntegral (Elf.steSize ste)
                                       }
        _ -> Just $ Left $ CouldNotResolveAddr (Elf.steName ste)

-- | Resolve symbol table entries to the addresses in a memory.
--
-- It takes the memory constructed from the Elf file, the section
-- index map, and the symbol table entries.  It returns unresolvable
-- symbols and the map from segment offsets to bytestring.
resolveElfFuncSymbols
  :: forall w
  .  Memory w
  -> SectionIndexMap w
  -> Elf w
  -> ([SymbolResolutionError], [MemSymbol w])
resolveElfFuncSymbols mem secMap e =
  case Elf.elfSymtab e of
    [] -> ([], [])
    [tbl] ->
      let entries = V.toList (Elf.elfSymbolTableEntries tbl)
       in partitionEithers (mapMaybe (uncurry (resolveElfFuncSymbol mem secMap)) (zip [0..] entries))
    _ -> ([MultipleSymbolTables], [])

------------------------------------------------------------------------
-- initElfDiscoveryInfo

-- | Return the segment offset of the elf file entry point or fail if undefined.
getElfEntry ::  Memory w -> Elf w -> Either String (MemSegmentOff w)
getElfEntry mem e =  addrWidthClass (memAddrWidth mem) $ do
 Elf.elfClassInstances (Elf.elfClass e) $ do
  case resolveAbsoluteAddr mem (fromIntegral (Elf.elfEntry e)) of
    Nothing -> Left "Could not resolve entry"
    Just v  -> Right v

-- | This interprets the Elf file to construct the initial memory,
-- entry points, and functions symbols.
--
-- If it encounters a fatal error it returns the error message in the left value,
-- and otherwise it returns the information interred as a 4-tuple.
initElfDiscoveryInfo :: LoadOptions
                        -- ^ Options for loading contents
                     -> Elf w -- ^ Elf file to create memory
                     -> Either String
                           ( [String] -- Warnings
                           , Memory w -- Initial memory
                           , Maybe (MemSegmentOff w) -- Entry point(s)
                           , [MemSymbol w] -- Function symbols
                           )
initElfDiscoveryInfo loadOpts e = do
  case Elf.elfType e of
    Elf.ET_REL -> do
      case loadStyleOverride loadOpts of
        Just LoadBySegment -> do
          Left $ "Cannot load object files by segment."
        _ -> pure ()
      (secMap, mem) <- memoryForElf loadOpts e
      let (symErrs, funcSymbols) = resolveElfFuncSymbols mem secMap e
      pure (show <$> symErrs, mem, Nothing, funcSymbols)
    Elf.ET_EXEC -> do
      (secMap, mem) <- memoryForElf loadOpts e
      entry <- getElfEntry mem e
      let (symErrs, funcSymbols) = resolveElfFuncSymbols mem secMap e
      Right (show <$> symErrs, mem, Just entry, funcSymbols)
    Elf.ET_DYN -> do
      (secMap, mem) <- memoryForElf loadOpts e
      entry <- getElfEntry mem e
      let (symErrs, funcSymbols) = resolveElfFuncSymbols mem secMap e
      pure (show <$> symErrs, mem, Just entry, funcSymbols)
    Elf.ET_CORE -> do
      Left $ "Reopt does not support loading core files."
    tp -> do
      Left $ "Reopt does not support loading elf files with type " ++ show tp ++ "."<|MERGE_RESOLUTION|>--- conflicted
+++ resolved
@@ -235,7 +235,11 @@
 mkSymbolRef :: Elf.VersionedSymbol tp -> SymbolRef
 mkSymbolRef (sym, mverId) =
   SymbolRef { symbolName = Elf.steName sym
-            , symbolVersion = mkSymbolVersion <$> mverId
+            , symbolVisibility =
+                case mverId of
+                  Elf.VersionLocal -> LocalSymbol
+                  Elf.VersionGlobal -> GlobalSymbol
+                  Elf.VersionSpecific verId -> VersionedSymbol (mkSymbolVersion verId)
             }
 
 ------------------------------------------------------------------------
@@ -258,21 +262,13 @@
     Nothing -> Left $ "Could not find symbol at index " ++ show (Elf.r_sym rel) ++ "."
     Just sym -> Right sym
 
-<<<<<<< HEAD
 -- | Creates a map that forwards addresses to be relocated to their appropriate target.
 type RelaTargetFn tp = V.Vector SymbolRef -> Elf.RelaEntry tp -> Either String (Maybe SymbolRef)
 
+-- | Given a relocation entry, this returns either @Left msg@ if the relocation
+-- cannot be resolved, @Right Nothing@ if
 relaTargetX86_64 :: RelaTargetFn Elf.X86_64_RelocationType
 relaTargetX86_64 symtab rel =
-=======
--- | Given a relocation entry, this returns either @Left msg@ if the relocation
--- cannot be resolved, @Right Nothing@ if
-relaTarget :: V.Vector SymbolRef
-                 -- ^ Get c
-           -> Elf.RelaEntry Elf.X86_64_RelocationType
-           -> Either String (Maybe SymbolRef)
-relaTarget symtab rel =
->>>>>>> e3a1b353
   case Elf.r_type rel of
     Elf.R_X86_64_GLOB_DAT -> do
       checkZeroAddend rel
@@ -283,7 +279,6 @@
       Just <$> relaSymbol symtab rel
     tp -> Left $ "Do not yet support relocation type: " ++ show tp
 
-<<<<<<< HEAD
 relaTargetARM :: RelaTargetFn Elf.ARM_RelocationType
 relaTargetARM symtab rel =
   case Elf.r_type rel of
@@ -295,17 +290,11 @@
       checkZeroAddend rel
       Just <$> relaSymbol symtab rel
     tp -> Left $ "Do not yet support relocation type: " ++ show tp
-=======
-relocEntry :: V.Vector SymbolRef
-           -> Elf.RelaEntry Elf.X86_64_RelocationType
-           -> Either String (Maybe (MemWord 64, SymbolRef))
-relocEntry symtab rel = fmap (fmap f) $ relaTarget symtab rel
-  where f :: SymbolRef -> (MemWord 64, SymbolRef)
-        f tgt = (memWord (Elf.r_offset rel), tgt)
->>>>>>> e3a1b353
-
+
+--(Elf.IsRelocationType tp, MemWidth (Elf.RelocationWidth tp), Integral (Elf.RelocationWord tp))
+--           =>
 -- | Creates a map that forwards addresses to be relocated to their appropriate target.
-relocEntry :: (Elf.IsRelocationType tp, MemWidth (Elf.RelocationWidth tp), Integral (Elf.RelocationWord tp))
+relocEntry :: (MemWidth (Elf.RelocationWidth tp), Integral (Elf.RelocationWord tp))
            => RelaTargetFn tp
            -> V.Vector SymbolRef
            -> Elf.RelaEntry tp
@@ -323,7 +312,10 @@
             Just _ -> Left k
 
 -- | Creates a map that forwards addresses to be relocated to their appropriate target.
-mkRelocMap :: (Elf.IsRelocationType tp, MemWidth (Elf.RelocationWidth tp), Integral (Elf.RelocationWord tp))
+mkRelocMap :: ( Elf.IsRelocationType tp
+              , MemWidth (Elf.RelocationWidth tp)
+              , Integral (Elf.RelocationWord  tp)
+              )
            => RelaTargetFn tp
            -> V.Vector SymbolRef
            -> [Elf.RelaEntry tp]
@@ -336,52 +328,30 @@
     Right v -> Right v
 
 -- | Creates a relocation map from the contents of a dynamic section.
-<<<<<<< HEAD
 relocMapOfDynamic :: forall w
                   .  (MemWidth w, Integral (ElfWordType w))
-                  => ElfData
-                  -> ElfClass w
-                  -> ElfMachine
+                  => Elf.ElfHeader w
                   -> Elf.VirtAddrMap w
                   -> L.ByteString -- ^ Contents of .dynamic section
                   -> MemLoader w (RelocMap (MemWord w))
-relocMapOfDynamic d cl mach virtMap dynContents =
-  case (cl, mach) of
+relocMapOfDynamic hdr virtMap dynContents =
+  case (Elf.headerClass hdr, Elf.headerMachine hdr) of
     (Elf.ELFCLASS64, Elf.EM_X86_64) -> go relaTargetX86_64
     (Elf.ELFCLASS32, Elf.EM_ARM)    -> go relaTargetARM
-    _ -> throwError $ "Dynamic libraries are not supported on " ++ show mach ++ "."
+    (_,mach) -> throwError $ "Dynamic libraries are not supported on " ++ show mach ++ "."
   where go :: forall tp
            .  (Elf.IsRelocationType tp, w ~ Elf.RelocationWidth tp)
            => RelaTargetFn tp
            -> MemLoader (Elf.RelocationWidth tp) (RelocMap (MemWord (Elf.RelocationWidth tp)))
         go relaTarget = do
           dynSection <- either (throwError . show) pure $
-            Elf.dynamicEntries d cl virtMap dynContents
+            Elf.dynamicEntries (Elf.headerData hdr) (Elf.headerClass hdr) virtMap dynContents
           relocs <- either (throwError . show) pure $
             Elf.dynRelocations dynSection
           syms <- either (throwError . show) pure $
             Elf.dynSymTable dynSection
           either throwError pure $
             mkRelocMap relaTarget (mkSymbolRef <$> syms) relocs
-
-=======
-relocMapOfDynamic :: Elf.ElfHeader w
-                  -> Elf.VirtAddrMap w
-                  -> L.ByteString -- ^ Contents of .dynamic section
-                  -> MemLoader w (RelocMap (MemWord w))
-relocMapOfDynamic hdr virtMap dynContents =
-  case (Elf.headerClass hdr, Elf.headerMachine hdr) of
-    (Elf.ELFCLASS64, Elf.EM_X86_64) -> do
-      dynSection <- either (throwError . show) pure $
-        Elf.dynamicEntries (Elf.headerData hdr) Elf.ELFCLASS64 virtMap dynContents
-      relocs <- either (throwError . show) pure $
-        Elf.dynRelocations (dynSection :: Elf.DynamicSection Elf.X86_64_RelocationType)
-      syms <- either (throwError . show) pure $
-        Elf.dynSymTable dynSection
-      either throwError pure $
-        mkRelocMap (mkSymbolRef <$> syms) relocs
-    (_,mach) -> throwError $ "Dynamic libraries are not supported on " ++ show mach ++ "."
->>>>>>> e3a1b353
 
 ------------------------------------------------------------------------
 -- Elf segment loading
@@ -608,7 +578,7 @@
 getElfEntry mem e =  addrWidthClass (memAddrWidth mem) $ do
  Elf.elfClassInstances (Elf.elfClass e) $ do
   case resolveAbsoluteAddr mem (fromIntegral (Elf.elfEntry e)) of
-    Nothing -> Left "Could not resolve entry"
+    Nothing -> Left $ "Could not resolve entry point: " ++ show (Elf.elfEntry e)
     Just v  -> Right v
 
 -- | This interprets the Elf file to construct the initial memory,
