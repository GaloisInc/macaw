--- conflicted
+++ resolved
@@ -2,11 +2,7 @@
 {-# LANGUAGE FlexibleContexts #-}
 {-# LANGUAGE GADTs #-}
 {-# LANGUAGE GeneralizedNewtypeDeriving #-}
-<<<<<<< HEAD
-{-# LANGUAGE KindSignatures #-}
-=======
 {-# LANGUAGE RankNTypes #-}
->>>>>>> dc261436
 {-# LANGUAGE ScopedTypeVariables #-}
 {-# LANGUAGE TypeApplications #-}
 
@@ -43,14 +39,7 @@
                                 rewriteArchStmt,
                                 rewriteArchTermStmt
                               )
-<<<<<<< HEAD
-
-data Hole = Hole
-
--- A lot of the stuff in this file will ultimately be lifted into macaw-semmc.
-=======
 import Data.Macaw.PPC.Generator ( PPCGenerator )
->>>>>>> dc261436
 
 archDemandContext :: proxy ppc -> MDS.DemandContext ppc ids
 archDemandContext = undefined
