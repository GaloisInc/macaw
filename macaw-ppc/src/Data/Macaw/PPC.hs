{-# LANGUAGE DataKinds #-}
{-# LANGUAGE FlexibleContexts #-}
{-# LANGUAGE GADTs #-}
{-# LANGUAGE GeneralizedNewtypeDeriving #-}
{-# LANGUAGE RankNTypes #-}
{-# LANGUAGE ScopedTypeVariables #-}
{-# LANGUAGE TypeApplications #-}

module Data.Macaw.PPC (
  -- * Macaw configurations
  ppc32_linux_info,
  ppc64_linux_info,
  -- * Type-level tags
  AnyPPC,
  Variant,
  V64,
  V32,
  PPC64,
  PPC32,
  PPC.VariantRepr(..),
  PPC.KnownVariant(..),
  -- * PPC Types
  R.PPCReg(..),
  A.PPCTermStmt(..),
  A.PPCStmt(..),
  A.PPCPrimFn(..),
  ) where

import           Control.Lens ( (^.) )
import           Data.Maybe
import           Data.Proxy ( Proxy(..) )

import qualified Data.Macaw.Architecture.Info as MI
import qualified Data.Macaw.CFG as MC
import qualified Data.Macaw.CFG.DemandSet as MDS
import qualified Data.Macaw.Memory as MM

import qualified SemMC.Architecture.PPC as PPC
import qualified SemMC.Architecture.PPC32 as PPC32
import qualified SemMC.Architecture.PPC64 as PPC64

import qualified Data.Macaw.BinaryLoader as BL
import qualified Data.Macaw.BinaryLoader.PPC as BLP
import           Data.Macaw.PPC.Arch ( rewriteTermStmt
                                     , rewriteStmt
                                     , rewritePrimFn
                                     , ppcPrimFnHasSideEffects
                                     , PPCArchConstraints
                                     )
import qualified Data.Macaw.PPC.Arch as A
import           Data.Macaw.PPC.Disassemble ( disassembleFn )
import qualified Data.Macaw.PPC.Eval as PPC.Eval
import           Data.Macaw.PPC.Eval ( mkInitialAbsState
                                     , absEvalArchFn
                                     , absEvalArchStmt
<<<<<<< HEAD
                                     , extractBlockPrecond
                                     , linuxCallParams
=======
>>>>>>> b76bfdb3
                                     , postPPCTermStmtAbsState
                                     , preserveRegAcrossSyscall
                                     )
import           Data.Macaw.PPC.Identify ( identifyCall
                                         , identifyReturn
                                         , matchReturn
                                         )
import qualified Data.Macaw.PPC.PPCReg as R
import qualified Data.Macaw.PPC.Semantics.PPC32 as PPC32
import qualified Data.Macaw.PPC.Semantics.PPC64 as PPC64

-- | The constructor for type tags for PowerPC
type AnyPPC = PPC.AnyPPC

-- | Data kind for specifying a PowerPC variant for 'AnyPPC'
type Variant = PPC.Variant

-- | The variant for 64-bit PowerPC
type V64 = PPC.V64

-- | The variant for 32-bit PowerPC
type V32 = PPC.V32

-- | The type tag for 64-bit PowerPC
type PPC64 = AnyPPC V64

-- | The type tag for 32-bit PowerPC
type PPC32 = AnyPPC V32

archDemandContext :: (ppc ~ PPC.AnyPPC var, PPCArchConstraints var) => proxy ppc -> MDS.DemandContext ppc
archDemandContext _ =
  MDS.DemandContext { MDS.demandConstraints = \a -> a
                    , MDS.archFnHasSideEffects = ppcPrimFnHasSideEffects
                    }
ppc64_linux_info :: ( BLP.HasTOC PPC64.PPC binFmt
                    ) =>
                    BL.LoadedBinary PPC64.PPC binFmt
                 -> MI.ArchitectureInfo PPC64.PPC
ppc64_linux_info binData =
  MI.ArchitectureInfo { MI.withArchConstraints = \x -> x
                      , MI.archAddrWidth = MM.Addr64
                      , MI.archEndianness = MM.BigEndian
<<<<<<< HEAD
                      , MI.initialBlockRegs = initialBlockRegs
=======
>>>>>>> b76bfdb3
                      , MI.disassembleFn = disassembleFn proxy PPC64.execInstruction
                      , MI.mkInitialAbsState = mkInitialAbsState proxy binData
                      , MI.absEvalArchFn = absEvalArchFn proxy
                      , MI.absEvalArchStmt = absEvalArchStmt proxy
                      , MI.identifyCall = identifyCall proxy
                      , MI.checkForReturnAddr = \r s -> isJust $ matchReturn s (r ^. MC.boundValue R.PPC_LNK)
                      , MI.identifyReturn = identifyReturn proxy
                      , MI.rewriteArchFn = rewritePrimFn
                      , MI.rewriteArchStmt = rewriteStmt
                      , MI.rewriteArchTermStmt = rewriteTermStmt
                      , MI.archDemandContext = archDemandContext proxy
                      , MI.postArchTermStmtAbsState = postPPCTermStmtAbsState (preserveRegAcrossSyscall proxy)
<<<<<<< HEAD
                      , MI.extractBlockPrecond = extractBlockPrecond
                      , MI.archCallParams = linuxCallParams
=======
                      , MI.initialBlockRegs = PPC.Eval.ppcInitialBlockRegs
                      , MI.archCallParams = PPC.Eval.ppcCallParams (preserveRegAcrossSyscall proxy)
                      , MI.extractBlockPrecond = PPC.Eval.ppcExtractBlockPrecond
>>>>>>> b76bfdb3
                      }
  where
    proxy = Proxy @PPC64.PPC

ppc32_linux_info :: ( BLP.HasTOC PPC32.PPC binFmt
                    ) =>
                    BL.LoadedBinary PPC32.PPC binFmt
                 -> MI.ArchitectureInfo PPC32.PPC
ppc32_linux_info binData =
  MI.ArchitectureInfo { MI.withArchConstraints = \x -> x
                      , MI.archAddrWidth = MM.Addr32
                      , MI.archEndianness = MM.BigEndian
<<<<<<< HEAD
                      , MI.initialBlockRegs = initialBlockRegs
=======
>>>>>>> b76bfdb3
                      , MI.disassembleFn = disassembleFn proxy PPC32.execInstruction
                      , MI.mkInitialAbsState = mkInitialAbsState proxy binData
                      , MI.absEvalArchFn = absEvalArchFn proxy
                      , MI.absEvalArchStmt = absEvalArchStmt proxy
                      , MI.identifyCall = identifyCall proxy
                      , MI.checkForReturnAddr = \r s -> isJust $ matchReturn s (r ^. MC.boundValue R.PPC_LNK)
                      , MI.identifyReturn = identifyReturn proxy
                      , MI.rewriteArchFn = rewritePrimFn
                      , MI.rewriteArchStmt = rewriteStmt
                      , MI.rewriteArchTermStmt = rewriteTermStmt
                      , MI.archDemandContext = archDemandContext proxy
                      , MI.postArchTermStmtAbsState = postPPCTermStmtAbsState (preserveRegAcrossSyscall proxy)
<<<<<<< HEAD
                      , MI.extractBlockPrecond = extractBlockPrecond
                      , MI.archCallParams = linuxCallParams
=======
                      , MI.initialBlockRegs = PPC.Eval.ppcInitialBlockRegs
                      , MI.archCallParams = PPC.Eval.ppcCallParams (preserveRegAcrossSyscall proxy)
                      , MI.extractBlockPrecond = PPC.Eval.ppcExtractBlockPrecond
>>>>>>> b76bfdb3
                      }
  where
    proxy = Proxy @PPC32.PPC
<|MERGE_RESOLUTION|>--- conflicted
+++ resolved
@@ -53,11 +53,6 @@
 import           Data.Macaw.PPC.Eval ( mkInitialAbsState
                                      , absEvalArchFn
                                      , absEvalArchStmt
-<<<<<<< HEAD
-                                     , extractBlockPrecond
-                                     , linuxCallParams
-=======
->>>>>>> b76bfdb3
                                      , postPPCTermStmtAbsState
                                      , preserveRegAcrossSyscall
                                      )
@@ -100,10 +95,6 @@
   MI.ArchitectureInfo { MI.withArchConstraints = \x -> x
                       , MI.archAddrWidth = MM.Addr64
                       , MI.archEndianness = MM.BigEndian
-<<<<<<< HEAD
-                      , MI.initialBlockRegs = initialBlockRegs
-=======
->>>>>>> b76bfdb3
                       , MI.disassembleFn = disassembleFn proxy PPC64.execInstruction
                       , MI.mkInitialAbsState = mkInitialAbsState proxy binData
                       , MI.absEvalArchFn = absEvalArchFn proxy
@@ -116,14 +107,9 @@
                       , MI.rewriteArchTermStmt = rewriteTermStmt
                       , MI.archDemandContext = archDemandContext proxy
                       , MI.postArchTermStmtAbsState = postPPCTermStmtAbsState (preserveRegAcrossSyscall proxy)
-<<<<<<< HEAD
-                      , MI.extractBlockPrecond = extractBlockPrecond
-                      , MI.archCallParams = linuxCallParams
-=======
                       , MI.initialBlockRegs = PPC.Eval.ppcInitialBlockRegs
                       , MI.archCallParams = PPC.Eval.ppcCallParams (preserveRegAcrossSyscall proxy)
                       , MI.extractBlockPrecond = PPC.Eval.ppcExtractBlockPrecond
->>>>>>> b76bfdb3
                       }
   where
     proxy = Proxy @PPC64.PPC
@@ -136,10 +122,6 @@
   MI.ArchitectureInfo { MI.withArchConstraints = \x -> x
                       , MI.archAddrWidth = MM.Addr32
                       , MI.archEndianness = MM.BigEndian
-<<<<<<< HEAD
-                      , MI.initialBlockRegs = initialBlockRegs
-=======
->>>>>>> b76bfdb3
                       , MI.disassembleFn = disassembleFn proxy PPC32.execInstruction
                       , MI.mkInitialAbsState = mkInitialAbsState proxy binData
                       , MI.absEvalArchFn = absEvalArchFn proxy
@@ -152,14 +134,9 @@
                       , MI.rewriteArchTermStmt = rewriteTermStmt
                       , MI.archDemandContext = archDemandContext proxy
                       , MI.postArchTermStmtAbsState = postPPCTermStmtAbsState (preserveRegAcrossSyscall proxy)
-<<<<<<< HEAD
-                      , MI.extractBlockPrecond = extractBlockPrecond
-                      , MI.archCallParams = linuxCallParams
-=======
                       , MI.initialBlockRegs = PPC.Eval.ppcInitialBlockRegs
                       , MI.archCallParams = PPC.Eval.ppcCallParams (preserveRegAcrossSyscall proxy)
                       , MI.extractBlockPrecond = PPC.Eval.ppcExtractBlockPrecond
->>>>>>> b76bfdb3
                       }
   where
     proxy = Proxy @PPC32.PPC
