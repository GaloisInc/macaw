--- conflicted
+++ resolved
@@ -208,21 +208,6 @@
       return (blocks, off)
     Right (blocks, bytes) -> return (blocks, bytes)
 
-<<<<<<< HEAD
-
-initialBlockRegs :: forall ids ppc var
-                  . (ppc ~ SP.AnyPPC var, PPCArchConstraints var)
-                 => ArchSegmentOff ppc
-                    -- ^ The address of the block
-                 -> ArchBlockPrecond ppc
-                    -- ^ Information about the abstract state of the processor at the start of the block
-                 -> RegState (ArchReg ppc) (Value ppc ids)
-                    -- ^ Error or initial register state for the block
-initialBlockRegs blkAddr _abPrecond = initRegState blkAddr
-
-
-=======
->>>>>>> b76bfdb3
 type LocatedError ppc ids = (Block ppc ids, Int, TranslationError (ArchAddrWidth ppc))
 
 
