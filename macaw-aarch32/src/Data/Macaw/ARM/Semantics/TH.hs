--- conflicted
+++ resolved
@@ -27,18 +27,11 @@
 import           Data.Macaw.ARM.Arch
 import qualified Data.Macaw.CFG as M
 import qualified Data.Macaw.SemMC.Generator as G
-<<<<<<< HEAD
-import           Data.Macaw.SemMC.TH ( addEltTH, appToExprTH, evalNonceAppTH, evalBoundVar, natReprTH, symFnName )
+import           Data.Macaw.SemMC.TH ( addEltTH, natReprTH, symFnName )
 import           Data.Macaw.SemMC.TH.Monad
 import qualified Data.Macaw.Types as M
 import           Data.Parameterized.Classes
 import qualified Data.Parameterized.Classes as PC
-=======
-import           Data.Macaw.SemMC.TH ( addEltTH, natReprTH, symFnName )
-import           Data.Macaw.SemMC.TH.Monad
-import qualified Data.Macaw.Types as M
-import           Data.Parameterized.Classes
->>>>>>> b82ca355
 import qualified Data.Parameterized.Context as Ctx
 import           Data.Parameterized.NatRepr
 import           GHC.TypeLits as TL
@@ -543,29 +536,6 @@
   _ | Just Refl <- testEquality tp (knownRepr :: WT.BaseTypeRepr ASL.AllSIMDBaseType) -> True
   _ -> False
 
-<<<<<<< HEAD
-translateExpr :: M.Endianness
-              -> BoundVarInterpretations ARM.AArch32 t fs
-              -> WB.Expr t tp
-              -> MacawQ ARM.AArch32 t fs Exp
-translateExpr endianness interps e = case e of
-  WB.AppExpr app -> appToExprTH endianness (WB.appExprApp app) interps
-  WB.BoundVarExpr bvar -> do
-    val <- evalBoundVar interps bvar
-    liftQ [| G.ValueExpr <$> $(return val) |]
-  WB.NonceAppExpr n -> do
-    val <- evalNonceAppTH endianness interps (WB.nonceExprApp n)
-    liftQ [| G.ValueExpr <$> $(return val) |]
-  _ -> fail $ "translateExpr: unexpected expression kind: " ++ show e
-
-
-concreteIte :: M.TypeRepr tp
-            -> M.Value ARM.AArch32 ids (M.BoolType)
-            -> G.Generator ARM.AArch32 ids s (G.Expr ARM.AArch32 ids tp)
-            -> G.Generator ARM.AArch32 ids s (G.Expr ARM.AArch32 ids tp)
-            -> G.Generator ARM.AArch32 ids s (G.Expr ARM.AArch32 ids tp)
-concreteIte rep v t f = case v of
-=======
 -- | This combinator provides conditional evaluation of its branches
 --
 -- Many conditionals in the semantics are translated as muxes (effectively
@@ -585,17 +555,14 @@
 --
 -- NOTE: This function panics (and throws an error) if the argument is not
 -- concrete.
-concreteIte :: M.Value ARM.AArch32 ids (M.BoolType)
+concreteIte :: M.TypeRepr tp
+            -> M.Value ARM.AArch32 ids (M.BoolType)
             -> G.Generator ARM.AArch32 ids s (M.Value ARM.AArch32 ids tp)
             -> G.Generator ARM.AArch32 ids s (M.Value ARM.AArch32 ids tp)
             -> G.Generator ARM.AArch32 ids s (M.Value ARM.AArch32 ids tp)
-concreteIte v t f = case v of
->>>>>>> b82ca355
+concreteIte rep v t f = case v of
   M.CValue (M.BoolCValue b) -> if b then t else f
-  _ -> do
-    te <- t
-    fe <- f
-    G.AppExpr <$> (M.Mux rep v <$> G.addExpr te <*> G.addExpr fe)
+  _ -> G.addExpr =<< G.AppExpr <$> (M.Mux rep v <$> t <*> f)
 
 -- | A smart constructor for division
 --
@@ -640,16 +607,10 @@
         -- all of the necessary applicative binding of 'Generator' terms will be
         -- sufficient.
         testE <- addEltTH endianness interps test
-<<<<<<< HEAD
-        tE <- translateExpr endianness interps t
-        fE <- translateExpr endianness interps f
-        liftQ [| concreteIte PC.knownRepr $(return testE) $(return tE) $(return fE) |]
-=======
         inConditionalContext $ do
           tE <- addEltTH endianness interps t
           fE <- addEltTH endianness interps f
-          liftQ [| join (concreteIte <$> $(refBinding testE) <*> (return $(refBinding tE)) <*> (return $(refBinding fE))) |]
->>>>>>> b82ca355
+          liftQ [| join (concreteIte PC.knownRepr <$> $(refBinding testE) <*> (return $(refBinding tE)) <*> (return $(refBinding fE))) |]
       WB.BVSdiv w bv1 bv2 -> return $ do
         e1 <- addEltTH endianness interps bv1
         e2 <- addEltTH endianness interps bv2
