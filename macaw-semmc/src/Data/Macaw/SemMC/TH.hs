--- conflicted
+++ resolved
@@ -659,81 +659,6 @@
                          -> MacawQ arch t Exp
 defaultNonceAppEvaluator bvi nonceApp =
   case nonceApp of
-<<<<<<< HEAD
-    S.FnApp symFn args -> do
-      let fnName = symFnName symFn
-      case fnName of
-        "test_bit_dynamic_32" ->
-          case FC.toListFC Some args of
-            [Some bitNum, Some loc] -> do
-              bitNumExp <- addEltTH bvi bitNum
-              locExp <- addEltTH bvi loc
-              liftQ [| G.addExpr (G.AppExpr (M.BVTestBit $(return bitNumExp) $(return locExp))) |]
-            _ -> fail ("Unsupported argument list for test_bit_dynamic: " ++ showF args)
-        "test_bit_dynamic_64" ->
-          case FC.toListFC Some args of
-            [Some bitNum, Some loc] -> do
-              bitNumExp <- addEltTH bvi bitNum
-              locExp <- addEltTH bvi loc
-              liftQ [| G.addExpr (G.AppExpr (M.BVTestBit $(return bitNumExp) $(return locExp))) |]
-            _ -> fail ("Unsupported argument list for test_bit_dynamic: " ++ showF args)
-        -- For count leading zeros, we don't have a SimpleBuilder term to reduce
-        -- it to, so we have to manually transform it to macaw here (i.e., we
-        -- can't use the more general substitution method, since that is in
-        -- terms of rewriting simplebuilder).
-        "clz_32" ->
-          case FC.toListFC Some args of
-            [Some loc] -> do
-              locExp <- addEltTH bvi loc
-              liftQ [| G.addExpr (G.AppExpr (M.Bsr (NR.knownNat @32) $(return locExp))) |]
-            _ -> fail ("Unsupported argument list for clz: " ++ showF args)
-        "clz_64" ->
-          case FC.toListFC Some args of
-            [Some loc] -> do
-              locExp <- addEltTH bvi loc
-              liftQ [| G.addExpr (G.AppExpr (M.Bsr (NR.knownNat @64) $(return locExp))) |]
-            _ -> fail ("Unsupported argument list for clz: " ++ showF args)
-        "popcnt_32" ->
-          case FC.toListFC Some args of
-            [Some loc] -> do
-              locExp <- addEltTH bvi loc
-              liftQ [| G.addExpr (G.AppExpr (M.PopCount (NR.knownNat @32) $(return locExp))) |]
-            _ -> fail ("Unsupported argument list for popcnt: " ++ showF args)
-        "popcnt_64" ->
-          case FC.toListFC Some args of
-            [Some loc] -> do
-              locExp <- addEltTH bvi loc
-              liftQ [| G.addExpr (G.AppExpr (M.PopCount (NR.knownNat @64) $(return locExp))) |]
-            _ -> fail ("Unsupported argument list for popcnt: " ++ showF args)
-        "undefined" -> do
-          case S.nonceAppType nonceApp of
-            CT.BaseBVRepr n ->
-              liftQ [| M.AssignedValue <$> G.addAssignment (M.SetUndefined (M.BVTypeRepr $(natReprTH n))) |]
-            nt -> fail ("Invalid type for undefined: " ++ show nt)
-        _ | Just nBytes <- readMemBytes fnName -> do
-            case FC.toListFC Some args of
-              [_, Some addrElt] -> do
-                -- read_mem has a shape such that we expect two arguments; the
-                -- first is just a stand-in in the semantics to represent the
-                -- memory.
-                addr <- addEltTH bvi addrElt
-                liftQ [| let memRep = M.BVMemRepr (NR.knownNat :: NR.NatRepr $(litT (numTyLit (fromIntegral nBytes)))) M.BigEndian
-                        in M.AssignedValue <$> G.addAssignment (M.ReadMem $(return addr) memRep)
-                       |]
-              _ -> fail ("Unexpected arguments to read_mem: " ++ showF args)
-          | otherwise ->
-            case lookup fnName (A.locationFuncInterpretation (Proxy @arch)) of
-              Nothing -> error ("Unsupported UF: " ++ show fnName)
-              Just fi -> do
-                -- args is an assignment that contains elts; we could just generate
-                -- expressions that evaluate each one and then splat them into new names
-                -- that we apply our name to.
-                case FC.toListFC (asName fnName bvi) args of
-                  [] -> fail ("zero-argument uninterpreted functions are not supported: " ++ fnName)
-                  argNames -> do
-                    let call = appE (varE (A.exprInterpName fi)) $ foldr1 appE (map varE argNames)
-                    liftQ [| O.extractValue ($(call)) |]
-=======
     S.FnApp symFn args
       | S.DefinedFnInfo {} <- S.symFnInfo symFn -> do
           let fnName = symFnName symFn
@@ -746,7 +671,14 @@
       | otherwise -> do
           let fnName = symFnName symFn
           case fnName of
-            "uf_test_bit_dynamic" ->
+            "uf_test_bit_dynamic_32" ->
+              case FC.toListFC Some args of
+                [Some bitNum, Some loc] -> do
+                  bitNumExp <- addEltTH bvi bitNum
+                  locExp <- addEltTH bvi loc
+                  liftQ [| G.addExpr (G.AppExpr (M.BVTestBit $(return bitNumExp) $(return locExp))) |]
+                _ -> fail ("Unsupported argument list for test_bit_dynamic: " ++ showF args)
+            "uf_test_bit_dynamic_64" ->
               case FC.toListFC Some args of
                 [Some bitNum, Some loc] -> do
                   bitNumExp <- addEltTH bvi bitNum
@@ -808,9 +740,8 @@
                       let call = appE (varE (A.exprInterpName fi)) $ foldr1 appE (map varE argNames)
                       liftQ [| O.extractValue ($(call)) |]
               | otherwise -> error $ "Unsupported function: " ++ show fnName
->>>>>>> b7023133
     _ -> error "Unsupported NonceApp case"
-  
+
 -- | Parse the name of a memory read intrinsic and return the number of bytes
 -- that it reads.  For example
 --
