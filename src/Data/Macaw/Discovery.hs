--- conflicted
+++ resolved
@@ -188,11 +188,7 @@
       tgtCond <- rewriteValue c
       case () of
         _ | Just (NotApp cn) <- valueAsApp tgtCond -> do
-<<<<<<< HEAD
               Branch cn <$> pure f <*> pure t
-=======
-              pure $ Branch cn f t
->>>>>>> cfa6f4b9
           | otherwise ->
               pure $ Branch tgtCond t f
     Syscall regs ->
@@ -499,10 +495,7 @@
           writtenCodeAddrs %= (addrs ++)
     _ -> return ()
 
-<<<<<<< HEAD
-
-=======
->>>>>>> cfa6f4b9
+
 ------------------------------------------------------------------------
 -- ParseContext
 
@@ -573,11 +566,7 @@
     -- The last statement was a call.
     -- Note that in some cases the call is known not to return, and thus
     -- this code will never jump to the return value.
-<<<<<<< HEAD
-    _ | Just (prev_stmts, ret) <- identifyCall arch_info  mem stmts s'  -> do
-=======
     _ | Just (prev_stmts, ret) <- identifyCall arch_info mem stmts s'  -> do
->>>>>>> cfa6f4b9
         mapM_ (recordWriteStmt arch_info mem absProcState') prev_stmts
         let abst = finalAbsBlockState absProcState' s'
         seq abst $ do
